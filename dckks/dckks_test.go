package dckks

import (
	"encoding/json"
	"flag"
	"fmt"
	"runtime"
	"testing"

	"github.com/stretchr/testify/require"

	"github.com/ldsec/lattigo/v2/ckks"
	"github.com/ldsec/lattigo/v2/drlwe"
	"github.com/ldsec/lattigo/v2/ring"
	"github.com/ldsec/lattigo/v2/rlwe"
	"github.com/ldsec/lattigo/v2/utils"
)

var flagLongTest = flag.Bool("long", false, "run the long test suite (all parameters + secure bootstrapping). Overrides -short and requires -timeout=0.")
var flagPostQuantum = flag.Bool("pq", false, "run post quantum test suite (does not run non-PQ parameters).")
var flagParamString = flag.String("params", "", "specify the test cryptographic parameters as a JSON string. Overrides -short and -long.")
var printPrecisionStats = flag.Bool("print-precision", false, "print precision stats")
var minPrec float64 = 15.0
<<<<<<< HEAD
=======
var parties int = 3
>>>>>>> 55f9a024

func testString(opname string, parties int, params ckks.Parameters) string {
	return fmt.Sprintf("%s/RingType=%s/logN=%d/logSlots=%d/logQ=%d/levels=%d/alpha=%d/beta=%d/parties=%d",
		opname,
		params.RingType(),
		params.LogN(),
		params.LogSlots(),
		params.LogQP(),
		params.MaxLevel()+1,
		params.PCount(),
		params.Beta(),
		parties)
}

type testContext struct {
	params ckks.Parameters

<<<<<<< HEAD
	NParties int

	ringQ  *ring.Ring
	ringQP *ring.Ring

	prng utils.PRNG
=======
	ringQ *ring.Ring
	ringP *ring.Ring
>>>>>>> 55f9a024

	encoder   ckks.Encoder
	evaluator ckks.Evaluator

	encryptorPk0 ckks.Encryptor
	decryptorSk0 ckks.Decryptor
	decryptorSk1 ckks.Decryptor

	pk0 *rlwe.PublicKey
	pk1 *rlwe.PublicKey

	sk0 *rlwe.SecretKey
	sk1 *rlwe.SecretKey

	sk0Shards []*rlwe.SecretKey
	sk1Shards []*rlwe.SecretKey

	crs            drlwe.CRS
	uniformSampler *ring.UniformSampler
}

func TestDCKKS(t *testing.T) {

	var testParams []ckks.ParametersLiteral
	switch {
	case *flagParamString != "": // the custom test suite reads the parameters from the -params flag
		testParams = append(testParams, ckks.ParametersLiteral{})
		json.Unmarshal([]byte(*flagParamString), &testParams[0])
	case *flagLongTest:
		for _, pls := range [][]ckks.ParametersLiteral{
			ckks.DefaultParams,
			ckks.DefaultConjugateInvariantParams,
			ckks.DefaultPostQuantumParams,
			ckks.DefaultPostQuantumConjugateInvariantParams} {
			testParams = append(testParams, pls...)
		}
	case *flagPostQuantum && testing.Short():
		testParams = append(ckks.DefaultPostQuantumParams[:2], ckks.DefaultPostQuantumConjugateInvariantParams[:2]...)
	case *flagPostQuantum:
		testParams = append(ckks.DefaultPostQuantumParams[:4], ckks.DefaultPostQuantumConjugateInvariantParams[:4]...)
	case testing.Short():
		testParams = append(ckks.DefaultParams[:2], ckks.DefaultConjugateInvariantParams[:2]...)
	default:
		testParams = append(ckks.DefaultParams[:4], ckks.DefaultConjugateInvariantParams[:4]...)
	}

<<<<<<< HEAD
	var parties int = 2

	for _, p := range defaultParams {
=======
	for _, paramsLiteral := range testParams[:] {
>>>>>>> 55f9a024

		params, err := ckks.NewParametersFromLiteral(paramsLiteral)
		if err != nil {
			panic(err)
		}
<<<<<<< HEAD

		var testCtx *testContext
		if testCtx, err = genTestParams(params, parties); err != nil {
=======
		var tc *testContext
		if tc, err = genTestParams(params); err != nil {
>>>>>>> 55f9a024
			panic(err)
		}

		for _, testSet := range []func(tc *testContext, t *testing.T){
			testPublicKeyGen,
			testRelinKeyGen,
			testKeyswitching,
			testPublicKeySwitching,
			testRotKeyGenConjugate,
			testRotKeyGenCols,
			testE2SProtocol,
			testRefresh,
			testRefreshAndTransform,
			testMarshalling,
		} {
			testSet(tc, t)
			runtime.GC()
		}
	}
}

<<<<<<< HEAD
func genTestParams(defaultParams ckks.Parameters, NParties int) (testCtx *testContext, err error) {
=======
func genTestParams(params ckks.Parameters) (testCtx *testContext, err error) {
>>>>>>> 55f9a024

	testCtx = new(testContext)

	testCtx.params = params

<<<<<<< HEAD
	testCtx.NParties = NParties

	testCtx.ringQ = defaultParams.RingQ()
=======
	testCtx.ringQ = params.RingQ()
	testCtx.ringP = params.RingP()
>>>>>>> 55f9a024

	prng, _ := utils.NewKeyedPRNG([]byte{'t', 'e', 's', 't'})
	testCtx.crs = prng
	testCtx.uniformSampler = ring.NewUniformSampler(prng, params.RingQ())

	testCtx.encoder = ckks.NewEncoder(testCtx.params)
	testCtx.evaluator = ckks.NewEvaluator(testCtx.params, rlwe.EvaluationKey{})

	kgen := ckks.NewKeyGenerator(testCtx.params)

	// SecretKeys
<<<<<<< HEAD
	testCtx.sk0Shards = make([]*rlwe.SecretKey, NParties)
	testCtx.sk1Shards = make([]*rlwe.SecretKey, NParties)
	tmp0 := testCtx.ringQP.NewPoly()
	tmp1 := testCtx.ringQP.NewPoly()

	for j := 0; j < NParties; j++ {
=======
	testCtx.sk0Shards = make([]*rlwe.SecretKey, parties)
	testCtx.sk1Shards = make([]*rlwe.SecretKey, parties)
	testCtx.sk0 = ckks.NewSecretKey(testCtx.params)
	testCtx.sk1 = ckks.NewSecretKey(testCtx.params)

	ringQP, levelQ, levelP := params.RingQP(), params.QCount()-1, params.PCount()-1
	for j := 0; j < parties; j++ {
>>>>>>> 55f9a024
		testCtx.sk0Shards[j] = kgen.GenSecretKey()
		testCtx.sk1Shards[j] = kgen.GenSecretKey()
		ringQP.AddLvl(levelQ, levelP, testCtx.sk0.Value, testCtx.sk0Shards[j].Value, testCtx.sk0.Value)
		ringQP.AddLvl(levelQ, levelP, testCtx.sk1.Value, testCtx.sk1Shards[j].Value, testCtx.sk1.Value)
	}

	// Publickeys
	testCtx.pk0 = kgen.GenPublicKey(testCtx.sk0)
	testCtx.pk1 = kgen.GenPublicKey(testCtx.sk1)

	testCtx.encryptorPk0 = ckks.NewEncryptor(testCtx.params, testCtx.pk0)
	testCtx.decryptorSk0 = ckks.NewDecryptor(testCtx.params, testCtx.sk0)
	testCtx.decryptorSk1 = ckks.NewDecryptor(testCtx.params, testCtx.sk1)

	return
}

func testPublicKeyGen(testCtx *testContext, t *testing.T) {

	decryptorSk0 := testCtx.decryptorSk0
	sk0Shards := testCtx.sk0Shards
	params := testCtx.params

<<<<<<< HEAD
	t.Run(testString("PublicKeyGen/", testCtx.NParties, params), func(t *testing.T) {
		crpGenerator := ring.NewUniformSampler(testCtx.prng, testCtx.ringQP)
		crp := crpGenerator.ReadNew()
=======
	t.Run(testString("PublicKeyGen", parties, params), func(t *testing.T) {
>>>>>>> 55f9a024

		type Party struct {
			*CKGProtocol
			s  *rlwe.SecretKey
			s1 *drlwe.CKGShare
		}

		ckgParties := make([]*Party, testCtx.NParties)
		for i := 0; i < testCtx.NParties; i++ {
			p := new(Party)
			p.CKGProtocol = NewCKGProtocol(params)
			p.s = sk0Shards[i]
			p.s1 = p.AllocateShares()
			ckgParties[i] = p
		}
		P0 := ckgParties[0]

		crp := P0.SampleCRP(testCtx.crs)

		var _ drlwe.CollectivePublicKeyGenerator = P0.CKGProtocol

		// Each party creates a new CKGProtocol instance
		for i, p := range ckgParties {
			p.GenShare(p.s, crp, p.s1)
			if i > 0 {
				P0.AggregateShares(p.s1, P0.s1, P0.s1)
			}
		}

		pk := ckks.NewPublicKey(params)
		P0.GenPublicKey(P0.s1, crp, pk)

		// Verifies that decrypt((encryptp(collectiveSk, m), collectivePk) = m
		encryptorTest := ckks.NewEncryptor(params, pk)

		coeffs, _, ciphertext := newTestVectors(testCtx, encryptorTest, -1, 1, t)

		verifyTestVectors(testCtx, decryptorSk0, coeffs, ciphertext, t)
	})

}

func testRelinKeyGen(testCtx *testContext, t *testing.T) {

	encryptorPk0 := testCtx.encryptorPk0
	decryptorSk0 := testCtx.decryptorSk0
	sk0Shards := testCtx.sk0Shards
	params := testCtx.params

<<<<<<< HEAD
	t.Run(testString("RelinKeyGen/", testCtx.NParties, params), func(t *testing.T) {
=======
	t.Run(testString("RelinKeyGen", parties, params), func(t *testing.T) {
>>>>>>> 55f9a024

		type Party struct {
			*RKGProtocol
			ephSk  *rlwe.SecretKey
			sk     *rlwe.SecretKey
			share1 *drlwe.RKGShare
			share2 *drlwe.RKGShare
		}

		rkgParties := make([]*Party, testCtx.NParties)

		for i := range rkgParties {
			p := new(Party)
			p.RKGProtocol = NewRKGProtocol(params)
			p.sk = sk0Shards[i]
			p.ephSk, p.share1, p.share2 = p.AllocateShares()
			rkgParties[i] = p
		}

		P0 := rkgParties[0]

		crp := P0.SampleCRP(testCtx.crs)

		// Checks that ckks.RKGProtocol complies to the drlwe.RelinearizationKeyGenerator interface
		var _ drlwe.RelinearizationKeyGenerator = P0.RKGProtocol

		// ROUND 1
		for i, p := range rkgParties {
			p.GenShareRoundOne(p.sk, crp, p.ephSk, p.share1)
			if i > 0 {
				P0.AggregateShares(p.share1, P0.share1, P0.share1)
			}
		}

		//ROUND 2
		for i, p := range rkgParties {
			p.GenShareRoundTwo(p.ephSk, p.sk, P0.share1, p.share2)
			if i > 0 {
				P0.AggregateShares(p.share2, P0.share2, P0.share2)
			}
		}

		rlk := ckks.NewRelinearizationKey(params)
		P0.GenRelinearizationKey(P0.share1, P0.share2, rlk)

		coeffs, _, ciphertext := newTestVectors(testCtx, encryptorPk0, -1, 1, t)

		for i := range coeffs {
			coeffs[i] *= coeffs[i]
		}

		evaluator := testCtx.evaluator.WithKey(rlwe.EvaluationKey{Rlk: rlk, Rtks: nil})
		evaluator.MulRelin(ciphertext, ciphertext, ciphertext)

		evaluator.Rescale(ciphertext, params.DefaultScale(), ciphertext)

		require.Equal(t, ciphertext.Degree(), 1)

		verifyTestVectors(testCtx, decryptorSk0, coeffs, ciphertext, t)

	})

}

func testKeyswitching(testCtx *testContext, t *testing.T) {

	encryptorPk0 := testCtx.encryptorPk0
	decryptorSk1 := testCtx.decryptorSk1
	sk0Shards := testCtx.sk0Shards
	sk1Shards := testCtx.sk1Shards
	params := testCtx.params

<<<<<<< HEAD
	t.Run(testString("Keyswitching/", testCtx.NParties, params), func(t *testing.T) {
=======
	t.Run(testString("Keyswitching", parties, params), func(t *testing.T) {
>>>>>>> 55f9a024

		coeffs, _, ciphertextFullLevels := newTestVectors(testCtx, encryptorPk0, -1, 1, t)

		for _, dropped := range []int{0, ciphertextFullLevels.Level()} { // runs the test for full and level zero
			ciphertext := testCtx.evaluator.DropLevelNew(ciphertextFullLevels, dropped)

			t.Run(fmt.Sprintf("atLevel=%d", ciphertext.Level()), func(t *testing.T) {

				type Party struct {
					cks   *CKSProtocol
					s0    *rlwe.SecretKey
					s1    *rlwe.SecretKey
					share *drlwe.CKSShare
				}

				cksParties := make([]*Party, testCtx.NParties)
				for i := 0; i < testCtx.NParties; i++ {
					p := new(Party)
					p.cks = NewCKSProtocol(params, 3.2)
					p.s0 = sk0Shards[i]
					p.s1 = sk1Shards[i]
					p.share = p.cks.AllocateShare(ciphertext.Level())
					cksParties[i] = p
				}
				P0 := cksParties[0]

				// Checks that the protocol complies to the drlwe.KeySwitchingProtocol interface
				var _ drlwe.KeySwitchingProtocol = P0.cks

				// Each party creates its CKSProtocol instance with tmp = si-si'
				for i, p := range cksParties {
					p.cks.GenShare(p.s0, p.s1, ciphertext.Ciphertext, p.share)
					if i > 0 {
						P0.cks.AggregateShares(p.share, P0.share, P0.share)
					}
				}

				ksCiphertext := ckks.NewCiphertext(params, 1, ciphertext.Level(), ciphertext.Scale/2)

				P0.cks.KeySwitchCKKS(P0.share, ciphertext, ksCiphertext)

				verifyTestVectors(testCtx, decryptorSk1, coeffs, ksCiphertext, t)

				P0.cks.KeySwitchCKKS(P0.share, ciphertext, ciphertext)

				verifyTestVectors(testCtx, decryptorSk1, coeffs, ksCiphertext, t)

			})
		}
	})
}

func testPublicKeySwitching(testCtx *testContext, t *testing.T) {

	encryptorPk0 := testCtx.encryptorPk0
	decryptorSk1 := testCtx.decryptorSk1
	sk0Shards := testCtx.sk0Shards
	pk1 := testCtx.pk1
	params := testCtx.params

<<<<<<< HEAD
	t.Run(testString("PublicKeySwitching/", testCtx.NParties, params), func(t *testing.T) {
=======
	t.Run(testString("PublicKeySwitching", parties, params), func(t *testing.T) {
>>>>>>> 55f9a024

		coeffs, _, ciphertextFullLevels := newTestVectors(testCtx, encryptorPk0, -1, 1, t)

		for _, dropped := range []int{0, ciphertextFullLevels.Level()} { // runs the test for full and level zero
			ciphertext := testCtx.evaluator.DropLevelNew(ciphertextFullLevels, dropped)

			t.Run(fmt.Sprintf("atLevel=%d", ciphertext.Level()), func(t *testing.T) {

				type Party struct {
					*PCKSProtocol
					s     *rlwe.SecretKey
					share *drlwe.PCKSShare
				}

				pcksParties := make([]*Party, testCtx.NParties)
				for i := 0; i < testCtx.NParties; i++ {
					p := new(Party)
					p.PCKSProtocol = NewPCKSProtocol(params, 3.2)
					p.s = sk0Shards[i]
					p.share = p.AllocateShare(ciphertext.Level())
					pcksParties[i] = p
				}
				P0 := pcksParties[0]

				// Checks that the protocol complies to the drlwe.KeySwitchingProtocol interface
				var _ drlwe.PublicKeySwitchingProtocol = P0.PCKSProtocol

				ciphertextSwitched := ckks.NewCiphertext(params, 1, ciphertext.Level(), ciphertext.Scale)

				for i, p := range pcksParties {
					p.GenShare(p.s, pk1, ciphertext.Ciphertext, p.share)
					if i > 0 {
						P0.AggregateShares(p.share, P0.share, P0.share)
					}
				}

				P0.KeySwitchCKKS(P0.share, ciphertext, ciphertextSwitched)

				verifyTestVectors(testCtx, decryptorSk1, coeffs, ciphertextSwitched, t)
			})
		}

	})
}

func testRotKeyGenConjugate(testCtx *testContext, t *testing.T) {

	encryptorPk0 := testCtx.encryptorPk0
	decryptorSk0 := testCtx.decryptorSk0
	sk0Shards := testCtx.sk0Shards
	params := testCtx.params

<<<<<<< HEAD
	t.Run(testString("RotKeyGenConjugate/", testCtx.NParties, params), func(t *testing.T) {
=======
	t.Run(testString("RotKeyGenConjugate", parties, params), func(t *testing.T) {

		if testCtx.params.RingType() == ring.ConjugateInvariant {
			t.Skip("Conjugate not defined in Ring Conjugate Invariant")
		}
>>>>>>> 55f9a024

		type Party struct {
			*RTGProtocol
			s     *rlwe.SecretKey
			share *drlwe.RTGShare
		}

		pcksParties := make([]*Party, testCtx.NParties)
		for i := 0; i < testCtx.NParties; i++ {
			p := new(Party)
			p.RTGProtocol = NewRotKGProtocol(params)
			p.s = sk0Shards[i]
			p.share = p.AllocateShares()
			pcksParties[i] = p
		}
		P0 := pcksParties[0]

		// checks that ckks.RTGProtocol complies to the drlwe.RotationKeyGenerator interface
		var _ drlwe.RotationKeyGenerator = P0.RTGProtocol

		crp := P0.SampleCRP(testCtx.crs)

		galEl := params.GaloisElementForRowRotation()
		rotKeySet := ckks.NewRotationKeySet(params, []uint64{galEl})

		for i, p := range pcksParties {
			p.GenShare(p.s, galEl, crp, p.share)
			if i > 0 {
				P0.Aggregate(p.share, P0.share, P0.share)
			}
		}

		P0.GenRotationKey(P0.share, crp, rotKeySet.Keys[galEl])

		coeffs, _, ciphertext := newTestVectors(testCtx, encryptorPk0, -1, 1, t)

		evaluator := testCtx.evaluator.WithKey(rlwe.EvaluationKey{Rlk: nil, Rtks: rotKeySet})
		evaluator.Conjugate(ciphertext, ciphertext)

		coeffsWant := make([]complex128, params.Slots())

		for i := 0; i < params.Slots(); i++ {
			coeffsWant[i] = complex(real(coeffs[i]), -imag(coeffs[i]))
		}

		verifyTestVectors(testCtx, decryptorSk0, coeffsWant, ciphertext, t)

	})
}

func testRotKeyGenCols(testCtx *testContext, t *testing.T) {

	encryptorPk0 := testCtx.encryptorPk0
	decryptorSk0 := testCtx.decryptorSk0
	sk0Shards := testCtx.sk0Shards
	params := testCtx.params

<<<<<<< HEAD
	t.Run(testString("RotKeyGenCols/", testCtx.NParties, params), func(t *testing.T) {
=======
	t.Run(testString("RotKeyGenCols", parties, params), func(t *testing.T) {
>>>>>>> 55f9a024

		type Party struct {
			*RTGProtocol
			s     *rlwe.SecretKey
			share *drlwe.RTGShare
		}

		pcksParties := make([]*Party, testCtx.NParties)
		for i := 0; i < testCtx.NParties; i++ {
			p := new(Party)
			p.RTGProtocol = NewRotKGProtocol(params)
			p.s = sk0Shards[i]
			p.share = p.AllocateShares()
			pcksParties[i] = p
		}

		P0 := pcksParties[0]

		crp := P0.SampleCRP(testCtx.crs)

		coeffs, _, ciphertext := newTestVectors(testCtx, encryptorPk0, -1, 1, t)

		receiver := ckks.NewCiphertext(params, ciphertext.Degree(), ciphertext.Level(), ciphertext.Scale)

		galEls := params.GaloisElementsForRowInnerSum()
		rotKeySet := ckks.NewRotationKeySet(params, galEls)

		for _, galEl := range galEls {
			for i, p := range pcksParties {
				p.GenShare(p.s, galEl, crp, p.share)
				if i > 0 {
					P0.Aggregate(p.share, P0.share, P0.share)
				}
			}
			P0.GenRotationKey(P0.share, crp, rotKeySet.Keys[galEl])
		}

		evaluator := testCtx.evaluator.WithKey(rlwe.EvaluationKey{Rlk: nil, Rtks: rotKeySet})

		for k := 1; k < params.Slots(); k <<= 1 {
			evaluator.Rotate(ciphertext, int(k), receiver)

			coeffsWant := utils.RotateComplex128Slice(coeffs, int(k))

			verifyTestVectors(testCtx, decryptorSk0, coeffsWant, receiver, t)
		}
	})
}

func testE2SProtocol(testCtx *testContext, t *testing.T) {

	params := testCtx.params

<<<<<<< HEAD
	t.Run(testString("E2SProtocol/", testCtx.NParties, params), func(t *testing.T) {

		var minLevel, logBound int
		var ok bool
		if minLevel, logBound, ok = GetMinimumLevelForBootstrapping(128, params.Scale(), testCtx.NParties, params.Q()); ok != true {
=======
	t.Run(testString("E2SProtocol", parties, params), func(t *testing.T) {

		var minLevel, logBound int
		var ok bool
		if minLevel, logBound, ok = GetMinimumLevelForBootstrapping(128, params.DefaultScale(), parties, params.Q()); ok != true || minLevel+1 > params.MaxLevel() {
>>>>>>> 55f9a024
			t.Skip("Not enough levels to ensure correcness and 128 security")
		}

		type Party struct {
			e2s            *E2SProtocol
			s2e            *S2EProtocol
			sk             *rlwe.SecretKey
			publicShareE2S *drlwe.CKSShare
			publicShareS2E *drlwe.CKSShare
			secretShare    *rlwe.AdditiveShareBigint
		}

		coeffs, _, ciphertext := newTestVectors(testCtx, testCtx.encryptorPk0, -1, 1, t)

		testCtx.evaluator.DropLevel(ciphertext, ciphertext.Level()-minLevel-1)

		params := testCtx.params
		P := make([]Party, testCtx.NParties)
		for i := range P {
			P[i].e2s = NewE2SProtocol(params, 3.2)
			P[i].s2e = NewS2EProtocol(params, 3.2)
			P[i].sk = testCtx.sk0Shards[i]
			P[i].publicShareE2S = P[i].e2s.AllocateShare(minLevel)
			P[i].publicShareS2E = P[i].s2e.AllocateShare(params.Parameters.MaxLevel())
			P[i].secretShare = rlwe.NewAdditiveShareBigint(params.Parameters)
		}

		for i, p := range P {
			// Enc(-M_i)
			p.e2s.GenShare(p.sk, logBound, params.LogSlots(), ciphertext, p.secretShare, p.publicShareE2S)
			if i > 0 {
				// Enc(sum(-M_i))
				p.e2s.AggregateShares(P[0].publicShareE2S, p.publicShareE2S, P[0].publicShareE2S)
			}
		}

		// sum(-M_i) + x
		P[0].e2s.GetShare(P[0].secretShare, P[0].publicShareE2S, ciphertext, P[0].secretShare)

		// sum(-M_i) + x + sum(M_i) = x
		rec := rlwe.NewAdditiveShareBigint(params.Parameters)
		for _, p := range P {
			a := rec.Value
			b := p.secretShare.Value

			for i := range a {
				a[i].Add(a[i], b[i])
			}
		}

		pt := ckks.NewPlaintext(params, ciphertext.Level(), ciphertext.Scale)
		pt.Value.IsNTT = false
		testCtx.ringQ.SetCoefficientsBigintLvl(pt.Level(), rec.Value, pt.Value)

		verifyTestVectors(testCtx, nil, coeffs, pt, t)

		crp := P[0].s2e.SampleCRP(params.Parameters.MaxLevel(), testCtx.crs)

		for i, p := range P {

			p.s2e.GenShare(p.sk, crp, p.secretShare, p.publicShareS2E)

			if i > 0 {
				p.s2e.AggregateShares(P[0].publicShareS2E, p.publicShareS2E, P[0].publicShareS2E)
			}
		}

		ctRec := ckks.NewCiphertext(params, 1, params.Parameters.MaxLevel(), ciphertext.Scale)
		P[0].s2e.GetEncryption(P[0].publicShareS2E, crp, ctRec)

		verifyTestVectors(testCtx, testCtx.decryptorSk0, coeffs, ctRec, t)

	})
}

func testRefresh(testCtx *testContext, t *testing.T) {

	encryptorPk0 := testCtx.encryptorPk0
	sk0Shards := testCtx.sk0Shards
	decryptorSk0 := testCtx.decryptorSk0
	params := testCtx.params

<<<<<<< HEAD
	t.Run(testString("Refresh/", testCtx.NParties, params), func(t *testing.T) {

		var minLevel, logBound int
		var ok bool
		if minLevel, logBound, ok = GetMinimumLevelForBootstrapping(128, params.Scale(), testCtx.NParties, params.Q()); ok != true {
=======
	t.Run(testString("Refresh", parties, params), func(t *testing.T) {

		var minLevel, logBound int
		var ok bool
		if minLevel, logBound, ok = GetMinimumLevelForBootstrapping(128, params.DefaultScale(), parties, params.Q()); ok != true || minLevel+1 > params.MaxLevel() {
>>>>>>> 55f9a024
			t.Skip("Not enough levels to ensure correcness and 128 security")
		}

		type Party struct {
			*RefreshProtocol
			s     *rlwe.SecretKey
			share *RefreshShare
		}

		coeffs, _, ciphertext := newTestVectors(testCtx, encryptorPk0, -1, 1, t)

		// Brings ciphertext to minLevel + 1
		testCtx.evaluator.DropLevel(ciphertext, ciphertext.Level()-minLevel-1)

		levelIn := minLevel
		levelOut := params.MaxLevel()

		RefreshParties := make([]*Party, testCtx.NParties)
		for i := 0; i < testCtx.NParties; i++ {
			p := new(Party)
			p.RefreshProtocol = NewRefreshProtocol(params, logBound, 3.2)
			p.s = sk0Shards[i]
			p.share = p.AllocateShare(levelIn, levelOut)
			RefreshParties[i] = p
		}

		P0 := RefreshParties[0]

		crp := P0.SampleCRP(levelOut, testCtx.crs)

		for i, p := range RefreshParties {
			p.GenShares(p.s, logBound, params.LogSlots(), ciphertext, crp, p.share)
			if i > 0 {
				P0.Aggregate(p.share, P0.share, P0.share)
			}
		}

		P0.Finalize(ciphertext, params.LogSlots(), crp, P0.share, ciphertext)

		verifyTestVectors(testCtx, decryptorSk0, coeffs, ciphertext, t)
	})
}

func testRefreshAndTransform(testCtx *testContext, t *testing.T) {

	encryptorPk0 := testCtx.encryptorPk0
	sk0Shards := testCtx.sk0Shards
	params := testCtx.params
	decryptorSk0 := testCtx.decryptorSk0

<<<<<<< HEAD
	t.Run(testString("RefreshAndTransform/", testCtx.NParties, params), func(t *testing.T) {

		var minLevel, logBound int
		var ok bool
		if minLevel, logBound, ok = GetMinimumLevelForBootstrapping(128, params.Scale(), testCtx.NParties, params.Q()); ok != true {
=======
	t.Run(testString("RefreshAndTransform", parties, params), func(t *testing.T) {

		var minLevel, logBound int
		var ok bool
		if minLevel, logBound, ok = GetMinimumLevelForBootstrapping(128, params.DefaultScale(), parties, params.Q()); ok != true || minLevel+1 > params.MaxLevel() {
>>>>>>> 55f9a024
			t.Skip("Not enough levels to ensure correcness and 128 security")
		}

		type Party struct {
			*MaskedTransformProtocol
			s     *rlwe.SecretKey
			share *MaskedTransformShare
		}

		coeffs, _, ciphertext := newTestVectors(testCtx, encryptorPk0, -1, 1, t)

		// Drops the ciphertext to the minimum level that ensures correctness and 128-bit security
		testCtx.evaluator.DropLevel(ciphertext, ciphertext.Level()-minLevel-1)

		levelIn := minLevel
		levelOut := params.MaxLevel()

		RefreshParties := make([]*Party, testCtx.NParties)
		for i := 0; i < testCtx.NParties; i++ {
			p := new(Party)
			p.MaskedTransformProtocol = NewMaskedTransformProtocol(params, logBound, 3.2)
			p.s = sk0Shards[i]
			p.share = p.AllocateShare(levelIn, levelOut)
			RefreshParties[i] = p
		}

		P0 := RefreshParties[0]
		crp := P0.SampleCRP(levelOut, testCtx.crs)

		permute := func(ptIn, ptOut []*ring.Complex) {
			for i := range ptIn {
				ptOut[i][0].Mul(ptIn[i][0], ring.NewFloat(0.9238795325112867, logBound))
				ptOut[i][1].Mul(ptIn[i][1], ring.NewFloat(0.7071067811865476, logBound))
			}
		}

		for i, p := range RefreshParties {
			p.GenShares(p.s, logBound, params.LogSlots(), ciphertext, crp, permute, p.share)
			if i > 0 {
				P0.Aggregate(p.share, P0.share, P0.share)
			}
		}

		P0.Transform(ciphertext, testCtx.params.LogSlots(), permute, crp, P0.share, ciphertext)

		for i := range coeffs {
			coeffs[i] = complex(real(coeffs[i])*0.9238795325112867, imag(coeffs[i])*0.7071067811865476)
		}

		verifyTestVectors(testCtx, decryptorSk0, coeffs, ciphertext, t)
	})
}

func testMarshalling(testCtx *testContext, t *testing.T) {
	params := testCtx.params

<<<<<<< HEAD
	t.Run(testString("Marshalling/Refresh/", testCtx.NParties, params), func(t *testing.T) {

		var minLevel, logBound int
		var ok bool
		if minLevel, logBound, ok = GetMinimumLevelForBootstrapping(128, params.Scale(), testCtx.NParties, params.Q()); ok != true {
=======
	t.Run(testString("Marshalling/Refresh", parties, params), func(t *testing.T) {

		var minLevel, logBound int
		var ok bool
		if minLevel, logBound, ok = GetMinimumLevelForBootstrapping(128, params.DefaultScale(), parties, params.Q()); ok != true {
>>>>>>> 55f9a024
			t.Skip("Not enough levels to ensure correcness and 128 security")
		}

		ciphertext := ckks.NewCiphertext(params, 1, minLevel, params.DefaultScale())
		testCtx.uniformSampler.Read(ciphertext.Value[0])
		testCtx.uniformSampler.Read(ciphertext.Value[1])

		//testing refresh shares
		refreshproto := NewRefreshProtocol(testCtx.params, logBound, 3.2)
		refreshshare := refreshproto.AllocateShare(ciphertext.Level(), params.MaxLevel())

		crp := refreshproto.SampleCRP(params.MaxLevel(), testCtx.crs)

		refreshproto.GenShares(testCtx.sk0, logBound, params.LogSlots(), ciphertext, crp, refreshshare)

		data, err := refreshshare.MarshalBinary()

		if err != nil {
			t.Fatal("Could not marshal RefreshShare", err)
		}

		resRefreshShare := new(MaskedTransformShare)
		err = resRefreshShare.UnmarshalBinary(data)

		if err != nil {
			t.Fatal("Could not unmarshal RefreshShare", err)
		}

		for i, r := range refreshshare.e2sShare.Value.Coeffs {
			if !utils.EqualSliceUint64(resRefreshShare.e2sShare.Value.Coeffs[i], r) {
				t.Fatal("Resulting of marshalling not the same as original : RefreshShare")
			}

		}
		for i, r := range refreshshare.s2eShare.Value.Coeffs {
			if !utils.EqualSliceUint64(resRefreshShare.s2eShare.Value.Coeffs[i], r) {
				t.Fatal("Resulting of marshalling not the same as original : RefreshShare")
			}

		}
	})
}

func newTestVectors(testContext *testContext, encryptor ckks.Encryptor, a, b complex128, t *testing.T) (values []complex128, plaintext *ckks.Plaintext, ciphertext *ckks.Ciphertext) {

	params := testContext.params

	logSlots := params.LogSlots()

	values = make([]complex128, 1<<logSlots)

	for i := 0; i < 1<<logSlots; i++ {
		values[i] = complex(utils.RandFloat64(real(a), real(b)), utils.RandFloat64(imag(a), imag(b)))
	}

	plaintext = testContext.encoder.EncodeNew(values, params.MaxLevel(), params.DefaultScale(), params.LogSlots())

	if encryptor != nil {
		ciphertext = encryptor.EncryptNew(plaintext)
	}

	return values, plaintext, ciphertext
}

func verifyTestVectors(testCtx *testContext, decryptor ckks.Decryptor, valuesWant []complex128, element interface{}, t *testing.T) {

	precStats := ckks.GetPrecisionStats(testCtx.params, testCtx.encoder, decryptor, valuesWant, element, testCtx.params.LogSlots(), 0)

	if *printPrecisionStats {
		t.Log(precStats.String())
	}

	require.GreaterOrEqual(t, precStats.MeanPrecision.Real, minPrec)
	require.GreaterOrEqual(t, precStats.MeanPrecision.Imag, minPrec)
}<|MERGE_RESOLUTION|>--- conflicted
+++ resolved
@@ -21,10 +21,6 @@
 var flagParamString = flag.String("params", "", "specify the test cryptographic parameters as a JSON string. Overrides -short and -long.")
 var printPrecisionStats = flag.Bool("print-precision", false, "print precision stats")
 var minPrec float64 = 15.0
-<<<<<<< HEAD
-=======
-var parties int = 3
->>>>>>> 55f9a024
 
 func testString(opname string, parties int, params ckks.Parameters) string {
 	return fmt.Sprintf("%s/RingType=%s/logN=%d/logSlots=%d/logQ=%d/levels=%d/alpha=%d/beta=%d/parties=%d",
@@ -40,19 +36,11 @@
 }
 
 type testContext struct {
-	params ckks.Parameters
-
-<<<<<<< HEAD
+	params   ckks.Parameters
 	NParties int
 
-	ringQ  *ring.Ring
-	ringQP *ring.Ring
-
-	prng utils.PRNG
-=======
 	ringQ *ring.Ring
 	ringP *ring.Ring
->>>>>>> 55f9a024
 
 	encoder   ckks.Encoder
 	evaluator ckks.Evaluator
@@ -99,26 +87,15 @@
 		testParams = append(ckks.DefaultParams[:4], ckks.DefaultConjugateInvariantParams[:4]...)
 	}
 
-<<<<<<< HEAD
-	var parties int = 2
-
-	for _, p := range defaultParams {
-=======
 	for _, paramsLiteral := range testParams[:] {
->>>>>>> 55f9a024
 
 		params, err := ckks.NewParametersFromLiteral(paramsLiteral)
 		if err != nil {
 			panic(err)
 		}
-<<<<<<< HEAD
-
-		var testCtx *testContext
-		if testCtx, err = genTestParams(params, parties); err != nil {
-=======
+		N := 3
 		var tc *testContext
-		if tc, err = genTestParams(params); err != nil {
->>>>>>> 55f9a024
+		if tc, err = genTestParams(params, N); err != nil {
 			panic(err)
 		}
 
@@ -140,24 +117,16 @@
 	}
 }
 
-<<<<<<< HEAD
-func genTestParams(defaultParams ckks.Parameters, NParties int) (testCtx *testContext, err error) {
-=======
-func genTestParams(params ckks.Parameters) (testCtx *testContext, err error) {
->>>>>>> 55f9a024
+func genTestParams(params ckks.Parameters, NParties int) (testCtx *testContext, err error) {
 
 	testCtx = new(testContext)
 
 	testCtx.params = params
 
-<<<<<<< HEAD
 	testCtx.NParties = NParties
 
-	testCtx.ringQ = defaultParams.RingQ()
-=======
 	testCtx.ringQ = params.RingQ()
 	testCtx.ringP = params.RingP()
->>>>>>> 55f9a024
 
 	prng, _ := utils.NewKeyedPRNG([]byte{'t', 'e', 's', 't'})
 	testCtx.crs = prng
@@ -169,22 +138,13 @@
 	kgen := ckks.NewKeyGenerator(testCtx.params)
 
 	// SecretKeys
-<<<<<<< HEAD
 	testCtx.sk0Shards = make([]*rlwe.SecretKey, NParties)
 	testCtx.sk1Shards = make([]*rlwe.SecretKey, NParties)
-	tmp0 := testCtx.ringQP.NewPoly()
-	tmp1 := testCtx.ringQP.NewPoly()
-
-	for j := 0; j < NParties; j++ {
-=======
-	testCtx.sk0Shards = make([]*rlwe.SecretKey, parties)
-	testCtx.sk1Shards = make([]*rlwe.SecretKey, parties)
 	testCtx.sk0 = ckks.NewSecretKey(testCtx.params)
 	testCtx.sk1 = ckks.NewSecretKey(testCtx.params)
 
 	ringQP, levelQ, levelP := params.RingQP(), params.QCount()-1, params.PCount()-1
-	for j := 0; j < parties; j++ {
->>>>>>> 55f9a024
+	for j := 0; j < NParties; j++ {
 		testCtx.sk0Shards[j] = kgen.GenSecretKey()
 		testCtx.sk1Shards[j] = kgen.GenSecretKey()
 		ringQP.AddLvl(levelQ, levelP, testCtx.sk0.Value, testCtx.sk0Shards[j].Value, testCtx.sk0.Value)
@@ -208,13 +168,7 @@
 	sk0Shards := testCtx.sk0Shards
 	params := testCtx.params
 
-<<<<<<< HEAD
-	t.Run(testString("PublicKeyGen/", testCtx.NParties, params), func(t *testing.T) {
-		crpGenerator := ring.NewUniformSampler(testCtx.prng, testCtx.ringQP)
-		crp := crpGenerator.ReadNew()
-=======
-	t.Run(testString("PublicKeyGen", parties, params), func(t *testing.T) {
->>>>>>> 55f9a024
+	t.Run(testString("PublicKeyGen", testCtx.NParties, params), func(t *testing.T) {
 
 		type Party struct {
 			*CKGProtocol
@@ -264,11 +218,7 @@
 	sk0Shards := testCtx.sk0Shards
 	params := testCtx.params
 
-<<<<<<< HEAD
-	t.Run(testString("RelinKeyGen/", testCtx.NParties, params), func(t *testing.T) {
-=======
-	t.Run(testString("RelinKeyGen", parties, params), func(t *testing.T) {
->>>>>>> 55f9a024
+	t.Run(testString("RelinKeyGen", testCtx.NParties, params), func(t *testing.T) {
 
 		type Party struct {
 			*RKGProtocol
@@ -341,11 +291,7 @@
 	sk1Shards := testCtx.sk1Shards
 	params := testCtx.params
 
-<<<<<<< HEAD
-	t.Run(testString("Keyswitching/", testCtx.NParties, params), func(t *testing.T) {
-=======
-	t.Run(testString("Keyswitching", parties, params), func(t *testing.T) {
->>>>>>> 55f9a024
+	t.Run(testString("Keyswitching", testCtx.NParties, params), func(t *testing.T) {
 
 		coeffs, _, ciphertextFullLevels := newTestVectors(testCtx, encryptorPk0, -1, 1, t)
 
@@ -406,11 +352,7 @@
 	pk1 := testCtx.pk1
 	params := testCtx.params
 
-<<<<<<< HEAD
-	t.Run(testString("PublicKeySwitching/", testCtx.NParties, params), func(t *testing.T) {
-=======
-	t.Run(testString("PublicKeySwitching", parties, params), func(t *testing.T) {
->>>>>>> 55f9a024
+	t.Run(testString("PublicKeySwitching", testCtx.NParties, params), func(t *testing.T) {
 
 		coeffs, _, ciphertextFullLevels := newTestVectors(testCtx, encryptorPk0, -1, 1, t)
 
@@ -463,15 +405,11 @@
 	sk0Shards := testCtx.sk0Shards
 	params := testCtx.params
 
-<<<<<<< HEAD
-	t.Run(testString("RotKeyGenConjugate/", testCtx.NParties, params), func(t *testing.T) {
-=======
-	t.Run(testString("RotKeyGenConjugate", parties, params), func(t *testing.T) {
+	t.Run(testString("RotKeyGenConjugate", testCtx.NParties, params), func(t *testing.T) {
 
 		if testCtx.params.RingType() == ring.ConjugateInvariant {
 			t.Skip("Conjugate not defined in Ring Conjugate Invariant")
 		}
->>>>>>> 55f9a024
 
 		type Party struct {
 			*RTGProtocol
@@ -529,11 +467,7 @@
 	sk0Shards := testCtx.sk0Shards
 	params := testCtx.params
 
-<<<<<<< HEAD
-	t.Run(testString("RotKeyGenCols/", testCtx.NParties, params), func(t *testing.T) {
-=======
-	t.Run(testString("RotKeyGenCols", parties, params), func(t *testing.T) {
->>>>>>> 55f9a024
+	t.Run(testString("RotKeyGenCols", testCtx.NParties, params), func(t *testing.T) {
 
 		type Party struct {
 			*RTGProtocol
@@ -587,19 +521,11 @@
 
 	params := testCtx.params
 
-<<<<<<< HEAD
-	t.Run(testString("E2SProtocol/", testCtx.NParties, params), func(t *testing.T) {
+	t.Run(testString("E2SProtocol", testCtx.NParties, params), func(t *testing.T) {
 
 		var minLevel, logBound int
 		var ok bool
-		if minLevel, logBound, ok = GetMinimumLevelForBootstrapping(128, params.Scale(), testCtx.NParties, params.Q()); ok != true {
-=======
-	t.Run(testString("E2SProtocol", parties, params), func(t *testing.T) {
-
-		var minLevel, logBound int
-		var ok bool
-		if minLevel, logBound, ok = GetMinimumLevelForBootstrapping(128, params.DefaultScale(), parties, params.Q()); ok != true || minLevel+1 > params.MaxLevel() {
->>>>>>> 55f9a024
+		if minLevel, logBound, ok = GetMinimumLevelForBootstrapping(128, params.DefaultScale(), testCtx.NParties, params.Q()); ok != true || minLevel+1 > params.MaxLevel() {
 			t.Skip("Not enough levels to ensure correcness and 128 security")
 		}
 
@@ -682,19 +608,11 @@
 	decryptorSk0 := testCtx.decryptorSk0
 	params := testCtx.params
 
-<<<<<<< HEAD
-	t.Run(testString("Refresh/", testCtx.NParties, params), func(t *testing.T) {
+	t.Run(testString("Refresh", testCtx.NParties, params), func(t *testing.T) {
 
 		var minLevel, logBound int
 		var ok bool
-		if minLevel, logBound, ok = GetMinimumLevelForBootstrapping(128, params.Scale(), testCtx.NParties, params.Q()); ok != true {
-=======
-	t.Run(testString("Refresh", parties, params), func(t *testing.T) {
-
-		var minLevel, logBound int
-		var ok bool
-		if minLevel, logBound, ok = GetMinimumLevelForBootstrapping(128, params.DefaultScale(), parties, params.Q()); ok != true || minLevel+1 > params.MaxLevel() {
->>>>>>> 55f9a024
+		if minLevel, logBound, ok = GetMinimumLevelForBootstrapping(128, params.DefaultScale(), testCtx.NParties, params.Q()); ok != true || minLevel+1 > params.MaxLevel() {
 			t.Skip("Not enough levels to ensure correcness and 128 security")
 		}
 
@@ -745,19 +663,11 @@
 	params := testCtx.params
 	decryptorSk0 := testCtx.decryptorSk0
 
-<<<<<<< HEAD
-	t.Run(testString("RefreshAndTransform/", testCtx.NParties, params), func(t *testing.T) {
+	t.Run(testString("RefreshAndTransform", testCtx.NParties, params), func(t *testing.T) {
 
 		var minLevel, logBound int
 		var ok bool
-		if minLevel, logBound, ok = GetMinimumLevelForBootstrapping(128, params.Scale(), testCtx.NParties, params.Q()); ok != true {
-=======
-	t.Run(testString("RefreshAndTransform", parties, params), func(t *testing.T) {
-
-		var minLevel, logBound int
-		var ok bool
-		if minLevel, logBound, ok = GetMinimumLevelForBootstrapping(128, params.DefaultScale(), parties, params.Q()); ok != true || minLevel+1 > params.MaxLevel() {
->>>>>>> 55f9a024
+		if minLevel, logBound, ok = GetMinimumLevelForBootstrapping(128, params.DefaultScale(), testCtx.NParties, params.Q()); ok != true || minLevel+1 > params.MaxLevel() {
 			t.Skip("Not enough levels to ensure correcness and 128 security")
 		}
 
@@ -814,19 +724,11 @@
 func testMarshalling(testCtx *testContext, t *testing.T) {
 	params := testCtx.params
 
-<<<<<<< HEAD
-	t.Run(testString("Marshalling/Refresh/", testCtx.NParties, params), func(t *testing.T) {
+	t.Run(testString("Marshalling/Refresh", testCtx.NParties, params), func(t *testing.T) {
 
 		var minLevel, logBound int
 		var ok bool
-		if minLevel, logBound, ok = GetMinimumLevelForBootstrapping(128, params.Scale(), testCtx.NParties, params.Q()); ok != true {
-=======
-	t.Run(testString("Marshalling/Refresh", parties, params), func(t *testing.T) {
-
-		var minLevel, logBound int
-		var ok bool
-		if minLevel, logBound, ok = GetMinimumLevelForBootstrapping(128, params.DefaultScale(), parties, params.Q()); ok != true {
->>>>>>> 55f9a024
+		if minLevel, logBound, ok = GetMinimumLevelForBootstrapping(128, params.DefaultScale(), testCtx.NParties, params.Q()); ok != true {
 			t.Skip("Not enough levels to ensure correcness and 128 security")
 		}
 
