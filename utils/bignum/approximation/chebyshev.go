// Package approximation provides methods to approximate functions with polynomials in a given interval.
package approximation

import (
	"math/big"

	"github.com/tuneinsight/lattigo/v4/utils/bignum"
	"github.com/tuneinsight/lattigo/v4/utils/bignum/polynomial"
)

// Chebyshev computes a Chebyshev approximation of the input function, for the range [-a, b] of degree degree.
// function.(type) can be either :
// - func(bignum.Complex128)bignum.Complex128
// - func(float64)float64
// - func(*big.Float)*big.Float
// - func(*bignum.Complex)*bignum.Complex
// The reference precision is taken from the values stored in the Interval struct.
func Chebyshev(f func(*bignum.Complex) *bignum.Complex, interval bignum.Interval, degree int) (pol *polynomial.Polynomial) {

	nodes := chebyshevNodes(degree+1, interval)

	fi := make([]*bignum.Complex, len(nodes))

	x := bignum.NewComplex()
	x.SetPrec(interval.A.Prec())

	for i := range nodes {
		x[0].Set(nodes[i])
		fi[i] = f(x)
	}

	return polynomial.NewPolynomial(polynomial.Chebyshev, chebyCoeffs(nodes, fi, interval), &interval)
}

func chebyshevNodes(n int, inter bignum.Interval) (nodes []*big.Float) {

	prec := inter.A.Prec()

	PiOverN := bignum.Pi(prec)
	PiOverN.Quo(PiOverN, bignum.NewFloat(float64(n-1), prec))

	nodes = make([]*big.Float, n)

	x := new(big.Float).Add(inter.B, inter.A)
	y := new(big.Float).Sub(inter.B, inter.A)

<<<<<<< HEAD
	x := new(big.Float).Add(&interval.A, &interval.B)
	x.Mul(x, half)
	y := new(big.Float).Sub(&interval.B, &interval.A)
	y.Mul(y, half)
=======
	two := bignum.NewFloat(2, prec)
>>>>>>> 2956f410

	x.Quo(x, two)
	y.Quo(y, two)

	for i := 0; i < n; i++ {
		nodes[i] = bignum.NewFloat(float64(n-i-1), prec)
		nodes[i].Mul(nodes[i], PiOverN)
		nodes[i] = bignum.Cos(nodes[i])
		nodes[i].Mul(nodes[i], y)
		nodes[i].Add(nodes[i], x)
	}

	return
}

func chebyCoeffs(nodes []*big.Float, fi []*bignum.Complex, interval bignum.Interval) (coeffs []*bignum.Complex) {

	prec := interval.A.Prec()

	n := len(nodes)

	coeffs = make([]*bignum.Complex, n)
	for i := range coeffs {
		coeffs[i] = bignum.NewComplex().SetPrec(prec)
	}

	u := bignum.NewComplex().SetPrec(prec)

	mul := bignum.NewComplexMultiplier()

	tmp := bignum.NewComplex().SetPrec(prec)

	two := new(big.Float).SetPrec(prec).SetInt64(2)

	minusab := new(big.Float).Set(&interval.A)
	minusab.Neg(minusab)
	minusab.Sub(minusab, &interval.B)

	bminusa := new(big.Float).Set(&interval.B)
	bminusa.Sub(bminusa, &interval.A)

	Tnext := bignum.NewComplex().SetPrec(prec)

	for i := 0; i < n; i++ {

		u[0].Mul(nodes[i], two)
		u[0].Sub(u[0], minusab)
		u[0].Quo(u[0], bminusa)

		Tprev := bignum.NewComplex().SetPrec(prec)
		Tprev[0].SetFloat64(1)

		T := u.Clone()

		for j := 0; j < n; j++ {

			mul.Mul(fi[i], Tprev, tmp)
			coeffs[j].Add(coeffs[j], tmp)

			mul.Mul(u, T, Tnext)
			Tnext[0].Mul(Tnext[0], two)
			Tnext[1].Mul(Tnext[1], two)
			Tnext.Sub(Tnext, Tprev)

			Tprev.Set(T)
			T.Set(Tnext)
		}
	}

	NHalf := new(big.Float).SetInt64(int64(n))

	coeffs[0][0].Quo(coeffs[0][0], NHalf)
	coeffs[0][1].Quo(coeffs[0][1], NHalf)

	NHalf.Quo(NHalf, two)

	for i := 1; i < n; i++ {
		coeffs[i][0].Quo(coeffs[i][0], NHalf)
		coeffs[i][1].Quo(coeffs[i][1], NHalf)
	}

	return
}

func chebyshevBasisInPlace(deg int, x *big.Float, inter bignum.Interval, poly []*big.Float) {

	precision := x.Prec()

	two := bignum.NewFloat(2, precision)

	var tmp, u = new(big.Float), new(big.Float)
	var T, Tprev, Tnext = new(big.Float), new(big.Float), new(big.Float)

	// u = (2*x - (a+b))/(b-a)
	u.Set(x)
	u.Mul(u, two)
	u.Sub(u, inter.A)
	u.Sub(u, inter.B)
	tmp.Set(inter.B)
	tmp.Sub(tmp, inter.A)
	u.Quo(u, tmp)

	Tprev.SetPrec(precision)
	Tprev.SetFloat64(1)
	T.Set(u)
	poly[0].Set(Tprev)

	for i := 1; i < deg; i++ {
		Tnext.Mul(two, u)
		Tnext.Mul(Tnext, T)
		Tnext.Sub(Tnext, Tprev)
		Tprev.Set(T)
		T.Set(Tnext)
		poly[i].Set(Tprev)
	}
}<|MERGE_RESOLUTION|>--- conflicted
+++ resolved
@@ -41,17 +41,12 @@
 
 	nodes = make([]*big.Float, n)
 
-	x := new(big.Float).Add(inter.B, inter.A)
-	y := new(big.Float).Sub(inter.B, inter.A)
-
-<<<<<<< HEAD
 	x := new(big.Float).Add(&interval.A, &interval.B)
 	x.Mul(x, half)
 	y := new(big.Float).Sub(&interval.B, &interval.A)
 	y.Mul(y, half)
-=======
+
 	two := bignum.NewFloat(2, prec)
->>>>>>> 2956f410
 
 	x.Quo(x, two)
 	y.Quo(y, two)
