package ckks

import (
	"flag"
	"fmt"
	"math"
	"math/cmplx"
	"math/rand"
	"testing"
	"time"

	"github.com/ldsec/lattigo/ring"
	"github.com/ldsec/lattigo/utils"
	"github.com/stretchr/testify/require"
)

func testString(opname string, params *Parameters) string {
	return fmt.Sprintf("%slogN=%d/LogSlots=%d/logQP=%d/levels=%d/a=%d/b=%d",
		opname,
		params.LogN,
		params.LogSlots,
		params.LogQP,
		params.MaxLevel+1,
		params.Alpha,
		params.Beta)
}

type ckksParams struct {
	params      *Parameters
	ckkscontext *Context
	prng        utils.PRNG
	encoder     Encoder
	kgen        KeyGenerator
	sk          *SecretKey
	pk          *PublicKey
	encryptorPk Encryptor
	encryptorSk Encryptor
	decryptor   Decryptor
	evaluator   Evaluator
}

type ckksTestParameters struct {
	medianprec float64
	slots      uint64

	ckksParameters []*Parameters
}

var err error
var testParams = new(ckksTestParameters)

var printPrecisionStats = flag.Bool("print-precision", false, "print precision stats")

func init() {
	rand.Seed(time.Now().UnixNano())

	testParams.medianprec = 15

	testParams.ckksParameters = DefaultParams[PN12QP109 : PN12QP109+2]
}

func TestCKKS(t *testing.T) {
	t.Run("Encoder", testEncoder)
	t.Run("Encryptor", testEncryptor)
	t.Run("Evaluator/Add", testEvaluatorAdd)
	t.Run("Evaluator/Sub", testEvaluatorSub)
	t.Run("Evaluator/Rescale", testEvaluatorRescale)
	t.Run("Evaluator/AddConst", testEvaluatorAddConst)
	t.Run("Evaluator/MultByConst", testEvaluatorMultByConst)
	t.Run("Evaluator/MultByConstAndAdd", testEvaluatorMultByConstAndAdd)
	t.Run("Evaluator/Mul", testEvaluatorMul)
	t.Run("Evaluator/Functions", testFunctions)
	t.Run("Evaluator/EvaluatePoly", testEvaluatePoly)
	t.Run("Evaluator/ChebyshevInterpolator", testChebyshevInterpolator)
	t.Run("Evaluator/SwitchKeys", testSwitchKeys)
	t.Run("Evaluator/Conjugate", testConjugate)
	t.Run("Evaluator/RotateColumns", testRotateColumns)
	t.Run("Marshalling", testMarshaller)
}

func genCkksParams(contextParameters *Parameters) (params *ckksParams) {

	params = new(ckksParams)

	params.params = contextParameters.Copy()

	params.ckkscontext = newContext(contextParameters)

	params.prng, err = utils.NewPRNG()
	if err != nil {
		panic(err)
	}

	params.kgen = NewKeyGenerator(contextParameters)

	params.sk, params.pk = params.kgen.GenKeyPairSparse(192)

	params.encoder = NewEncoder(contextParameters)

	params.encryptorPk = NewEncryptorFromPk(contextParameters, params.pk)
	params.encryptorSk = NewEncryptorFromSk(contextParameters, params.sk)
	params.decryptor = NewDecryptor(contextParameters, params.sk)

	params.evaluator = NewEvaluator(contextParameters)

	return

}

func newTestVectors(contextParams *ckksParams, encryptor Encryptor, a float64, t *testing.T) (values []complex128, plaintext *Plaintext, ciphertext *Ciphertext) {

	slots := uint64(1 << contextParams.params.LogSlots)

	values = make([]complex128, slots)

	for i := uint64(0); i < slots; i++ {
		values[i] = randomComplex(-a, a)
	}

	values[0] = complex(0.607538, 0.555668)

	plaintext = NewPlaintext(contextParams.params, contextParams.params.MaxLevel, contextParams.params.Scale)

	contextParams.encoder.EncodeNTT(plaintext, values, slots)

	if encryptor != nil {
		ciphertext = encryptor.EncryptNew(plaintext)
	}

	return values, plaintext, ciphertext
}

func newTestVectorsReals(contextParams *ckksParams, encryptor Encryptor, a, b float64, t *testing.T) (values []complex128, plaintext *Plaintext, ciphertext *Ciphertext) {

	slots := uint64(1 << contextParams.params.LogSlots)

	values = make([]complex128, slots)

	for i := uint64(0); i < slots; i++ {
		values[i] = complex(RandomFloat(a, b), 0)
	}

	values[0] = complex(0.607538, 0)

	plaintext = NewPlaintext(contextParams.params, contextParams.params.MaxLevel, contextParams.params.Scale)

	contextParams.encoder.EncodeNTT(plaintext, values, slots)

	if encryptor != nil {
		ciphertext = encryptor.EncryptNew(plaintext)
	}

	return values, plaintext, ciphertext
}

func newTestVectorsSineBoot(contextParams *ckksParams, encryptor Encryptor, a, b float64, t *testing.T) (values []complex128, plaintext *Plaintext, ciphertext *Ciphertext) {

	slots := uint64(1 << contextParams.params.LogSlots)

	values = make([]complex128, slots)

	for i := uint64(0); i < slots; i++ {
		values[i] = complex(math.Round(RandomFloat(a, b))+RandomFloat(-1, 1)/1000, 0)
	}

	values[0] = complex(math.Round(RandomFloat(a, b))+0.9238795325112867/1000, 0)

	plaintext = NewPlaintext(contextParams.params, contextParams.params.MaxLevel, contextParams.params.Scale)

	contextParams.encoder.EncodeNTT(plaintext, values, slots)

	if encryptor != nil {
		ciphertext = encryptor.EncryptNew(plaintext)
	}

	return values, plaintext, ciphertext
}

func verifyTestVectors(params *Parameters, encoder Encoder, decryptor Decryptor, valuesWant []complex128, element interface{}, t *testing.T) {

	prec := GetPrecisionStats(params, encoder, decryptor, valuesWant, element)

<<<<<<< HEAD
	if testParams.verbose {
		t.Log(prec)
=======
	if *printPrecisionStats {
		t.Logf("Minimum precision : (%.2f, %.2f) bits \n", math.Log2(1/real(minprec)), math.Log2(1/imag(minprec)))
		t.Logf("Maximum precision : (%.2f, %.2f) bits \n", math.Log2(1/real(maxprec)), math.Log2(1/imag(maxprec)))
		t.Logf("Mean    precision : (%.2f, %.2f) bits \n", math.Log2(1/real(meanprec)), math.Log2(1/imag(meanprec)))
		t.Logf("Median  precision : (%.2f, %.2f) bits \n", math.Log2(1/real(medianprec)), math.Log2(1/imag(medianprec)))
		t.Log()
	}

	require.GreaterOrEqual(t, math.Log2(1/real(medianprec)), testParams.medianprec)
	require.GreaterOrEqual(t, math.Log2(1/imag(medianprec)), testParams.medianprec)
}

func calcmedian(values []complex128) (median complex128) {

	tmp := make([]float64, len(values))

	for i := range values {
		tmp[i] = real(values[i])
	}

	sort.Float64s(tmp)

	for i := range values {
		values[i] = complex(tmp[i], imag(values[i]))
	}

	for i := range values {
		tmp[i] = imag(values[i])
	}

	sort.Float64s(tmp)

	for i := range values {
		values[i] = complex(real(values[i]), tmp[i])
	}

	index := len(values) / 2

	if len(values)&1 == 1 {
		return values[index]
	}

	if index+1 == len(values) {
		return values[index]
>>>>>>> 6ad1b5ba
	}

	require.GreaterOrEqual(t, math.Log2(1/real(prec.MeanDelta)), testParams.medianprec)
	require.GreaterOrEqual(t, math.Log2(1/imag(prec.MedianDelta)), testParams.medianprec)
}

func testEncoder(t *testing.T) {

	for _, parameters := range testParams.ckksParameters {

		params := genCkksParams(parameters)

		t.Run(testString("Encode/", parameters), func(t *testing.T) {

			values, plaintext, _ := newTestVectors(params, nil, 1, t)

			verifyTestVectors(parameters, params.encoder, params.decryptor, values, plaintext, t)
		})

		t.Run(testString("EncodeCoeffs/", parameters), func(t *testing.T) {

			slots := parameters.N

			valuesWant := make([]float64, slots)

			for i := uint64(0); i < slots; i++ {
				valuesWant[i] = RandomFloat(-1, 1)
			}

			valuesWant[0] = 0.607538

			plaintext := NewPlaintext(parameters, parameters.MaxLevel, parameters.Scale)

			params.encoder.EncodeCoeffs(valuesWant, plaintext)

			valuesTest := params.encoder.DecodeCoeffs(plaintext)

			var meanprec float64

			for i := range valuesWant {
				meanprec += math.Abs(valuesTest[i] - valuesWant[i])
			}

			meanprec /= float64(slots)

			require.GreaterOrEqual(t, math.Log2(1/meanprec), testParams.medianprec)
		})

		t.Run(testString("EncodeBigComplex/", parameters), func(t *testing.T) {

			prec := uint64(parameters.LogQP >> 1)

			encoder := NewEncoderBigComplex(parameters, prec+15)

			scale := math.Pow(2, float64(prec))

			values := make([]*ring.Complex, parameters.Slots)

			for i := range values {
				values[i] = ring.NewComplex(ring.NewFloat(float64(i+1), prec), ring.NewFloat(0, prec))
			}

			plaintext := NewPlaintext(parameters, parameters.MaxLevel, scale)

			encoder.EncodeNTT(plaintext, values, parameters.Slots)

			valuesTest := encoder.Decode(plaintext, parameters.Slots)

			error := ring.NewFloat(math.Pow(2, -float64(prec-15)), prec)

			for i := range values {
				values[i].Sub(values[i], valuesTest[i])
				values[i].Real().Abs(values[i].Real())
				values[i].Imag().Abs(values[i].Imag())

				/*
					if i == 0 {
						fmt.Println(prec)
						fmt.Println(error.Float64())
						fmt.Println(values[i].Float64())
						fmt.Println(error.Cmp(values[i].Real()))
					}
				*/

				// Checks that 2^-{prec} > abs(have-want)
				require.Greater(t, error.Cmp(values[i].Real()), 0)
				require.Greater(t, error.Cmp(values[i].Imag()), 0)
			}
		})
	}
}

func testEncryptor(t *testing.T) {

	for _, parameters := range testParams.ckksParameters {

		params := genCkksParams(parameters)

		t.Run(testString("EncryptFromPk/", parameters), func(t *testing.T) {

			values, _, ciphertext := newTestVectors(params, params.encryptorPk, 1, t)

			verifyTestVectors(parameters, params.encoder, params.decryptor, values, ciphertext, t)
		})

		t.Run(testString("EncryptFromPkFast/", parameters), func(t *testing.T) {

			slots := uint64(1 << params.params.LogSlots)

			values := make([]complex128, slots)

			for i := uint64(0); i < slots; i++ {
				values[i] = randomComplex(-1, 1)
			}

			values[0] = complex(0.607538, 0.555668)

			plaintext := NewPlaintext(params.params, params.params.MaxLevel, params.params.Scale)

			params.encoder.Encode(plaintext, values, slots)

			verifyTestVectors(parameters, params.encoder, params.decryptor, values, params.encryptorPk.EncryptFastNew(plaintext), t)
		})

		t.Run(testString("EncryptFromSk/", parameters), func(t *testing.T) {

			values, _, ciphertext := newTestVectors(params, params.encryptorSk, 1, t)

			verifyTestVectors(parameters, params.encoder, params.decryptor, values, ciphertext, t)
		})

		t.Run(testString("EncryptFromSkFast/", parameters), func(t *testing.T) {

			slots := uint64(1 << params.params.LogSlots)

			values := make([]complex128, slots)

			for i := uint64(0); i < slots; i++ {
				values[i] = randomComplex(-1, 1)
			}

			values[0] = complex(0.607538, 0.555668)

			plaintext := NewPlaintext(params.params, params.params.MaxLevel, params.params.Scale)

			params.encoder.Encode(plaintext, values, slots)

			verifyTestVectors(parameters, params.encoder, params.decryptor, values, params.encryptorSk.EncryptFastNew(plaintext), t)
		})
	}
}

func testEvaluatorAdd(t *testing.T) {

	for _, parameters := range testParams.ckksParameters {

		params := genCkksParams(parameters)

		t.Run(testString("CtCtInPlace/", parameters), func(t *testing.T) {

			values1, _, ciphertext1 := newTestVectors(params, params.encryptorSk, 1, t)
			values2, _, ciphertext2 := newTestVectors(params, params.encryptorSk, 1, t)

			for i := range values1 {
				values1[i] += values2[i]
			}

			params.evaluator.Add(ciphertext1, ciphertext2, ciphertext1)

			verifyTestVectors(parameters, params.encoder, params.decryptor, values1, ciphertext1, t)
		})

		t.Run(testString("CtCtNew/", parameters), func(t *testing.T) {

			values1, _, ciphertext1 := newTestVectors(params, params.encryptorSk, 1, t)
			values2, _, ciphertext2 := newTestVectors(params, params.encryptorSk, 1, t)

			for i := range values1 {
				values1[i] += values2[i]
			}

			ciphertext3 := params.evaluator.AddNew(ciphertext1, ciphertext2)

			verifyTestVectors(parameters, params.encoder, params.decryptor, values1, ciphertext3, t)
		})

		t.Run(testString("CtPlainInPlace/", parameters), func(t *testing.T) {

			values1, _, ciphertext1 := newTestVectors(params, params.encryptorSk, 1, t)
			values2, plaintext2, _ := newTestVectors(params, params.encryptorSk, 1, t)

			for i := range values1 {
				values1[i] += values2[i]
			}

			params.evaluator.Add(ciphertext1, plaintext2, ciphertext1)

			verifyTestVectors(parameters, params.encoder, params.decryptor, values1, ciphertext1, t)

			for i := range values1 {
				values1[i] += values2[i]
			}

			params.evaluator.Add(plaintext2, ciphertext1, ciphertext1)

			verifyTestVectors(parameters, params.encoder, params.decryptor, values1, ciphertext1, t)
		})

		t.Run(testString("CtPlainInPlaceNew/", parameters), func(t *testing.T) {

			values1, _, ciphertext1 := newTestVectors(params, params.encryptorSk, 1, t)
			values2, plaintext2, _ := newTestVectors(params, params.encryptorSk, 1, t)

			for i := range values1 {
				values1[i] += values2[i]
			}

			ciphertext3 := params.evaluator.AddNew(ciphertext1, plaintext2)

			verifyTestVectors(parameters, params.encoder, params.decryptor, values1, ciphertext3, t)

			ciphertext3 = params.evaluator.AddNew(plaintext2, ciphertext1)

			verifyTestVectors(parameters, params.encoder, params.decryptor, values1, ciphertext3, t)
		})
	}
}

func testEvaluatorSub(t *testing.T) {

	for _, parameters := range testParams.ckksParameters {

		params := genCkksParams(parameters)

		t.Run(testString("CtCtInPlace/", parameters), func(t *testing.T) {

			values1, _, ciphertext1 := newTestVectors(params, params.encryptorSk, 1, t)
			values2, _, ciphertext2 := newTestVectors(params, params.encryptorSk, 1, t)

			for i := range values1 {
				values1[i] -= values2[i]
			}

			params.evaluator.Sub(ciphertext1, ciphertext2, ciphertext1)

			verifyTestVectors(parameters, params.encoder, params.decryptor, values1, ciphertext1, t)
		})

		t.Run(testString("CtCtNew/", parameters), func(t *testing.T) {

			values1, _, ciphertext1 := newTestVectors(params, params.encryptorSk, 1, t)
			values2, _, ciphertext2 := newTestVectors(params, params.encryptorSk, 1, t)

			for i := range values1 {
				values1[i] -= values2[i]
			}

			ciphertext3 := params.evaluator.SubNew(ciphertext1, ciphertext2)

			verifyTestVectors(parameters, params.encoder, params.decryptor, values1, ciphertext3, t)
		})

		t.Run(testString("CtPlainInPlace/", parameters), func(t *testing.T) {

			values1, _, ciphertext1 := newTestVectors(params, params.encryptorSk, 1, t)
			values2, plaintext2, ciphertext2 := newTestVectors(params, params.encryptorSk, 1, t)

			valuesTest := make([]complex128, len(values1))
			for i := range values1 {
				valuesTest[i] = values1[i] - values2[i]
			}

			params.evaluator.Sub(ciphertext1, plaintext2, ciphertext2)

			verifyTestVectors(parameters, params.encoder, params.decryptor, valuesTest, ciphertext2, t)

			for i := range values1 {
				valuesTest[i] = values2[i] - values1[i]
			}

			params.evaluator.Sub(plaintext2, ciphertext1, ciphertext2)

			verifyTestVectors(parameters, params.encoder, params.decryptor, valuesTest, ciphertext2, t)
		})

		t.Run(testString("CtPlainNew/", parameters), func(t *testing.T) {

			values1, _, ciphertext1 := newTestVectors(params, params.encryptorSk, 1, t)
			values2, plaintext2, _ := newTestVectors(params, params.encryptorSk, 1, t)

			valuesTest := make([]complex128, len(values1))
			for i := range values1 {
				valuesTest[i] = values1[i] - values2[i]
			}

			ciphertext3 := params.evaluator.SubNew(ciphertext1, plaintext2)

			verifyTestVectors(parameters, params.encoder, params.decryptor, valuesTest, ciphertext3, t)

			for i := range values1 {
				valuesTest[i] = values2[i] - values1[i]
			}

			ciphertext3 = params.evaluator.SubNew(plaintext2, ciphertext1)

			verifyTestVectors(parameters, params.encoder, params.decryptor, valuesTest, ciphertext3, t)
		})
	}
}

func testEvaluatorRescale(t *testing.T) {

	for _, parameters := range testParams.ckksParameters {

		params := genCkksParams(parameters)

		t.Run(testString("Single/", parameters), func(t *testing.T) {

			values, _, ciphertext := newTestVectors(params, params.encryptorSk, 1, t)

			constant := params.ckkscontext.contextQ.Modulus[ciphertext.Level()]

			params.evaluator.MultByConst(ciphertext, constant, ciphertext)

			ciphertext.MulScale(float64(constant))

			params.evaluator.Rescale(ciphertext, parameters.Scale, ciphertext)

			verifyTestVectors(parameters, params.encoder, params.decryptor, values, ciphertext, t)
		})

		t.Run(testString("Many/", parameters), func(t *testing.T) {

			values, _, ciphertext := newTestVectors(params, params.encryptorSk, 1, t)

			nbRescales := parameters.MaxLevel

			for i := uint64(0); i < nbRescales; i++ {
				constant := params.ckkscontext.contextQ.Modulus[ciphertext.Level()]
				params.evaluator.MultByConst(ciphertext, constant, ciphertext)
				ciphertext.MulScale(float64(constant))
			}

			params.evaluator.RescaleMany(ciphertext, nbRescales, ciphertext)

			verifyTestVectors(parameters, params.encoder, params.decryptor, values, ciphertext, t)
		})

	}
}

func testEvaluatorAddConst(t *testing.T) {

	for _, parameters := range testParams.ckksParameters {

		params := genCkksParams(parameters)

		t.Run(testString("", parameters), func(t *testing.T) {

			values, _, ciphertext := newTestVectors(params, params.encryptorSk, 1, t)

			constant := complex(3.1415, -1.4142)

			for i := range values {
				values[i] += constant
			}

			params.evaluator.AddConst(ciphertext, constant, ciphertext)

			verifyTestVectors(parameters, params.encoder, params.decryptor, values, ciphertext, t)
		})
	}
}

func testEvaluatorMultByConst(t *testing.T) {

	for _, parameters := range testParams.ckksParameters {

		params := genCkksParams(parameters)

		t.Run(testString("", parameters), func(t *testing.T) {

			values, _, ciphertext := newTestVectors(params, params.encryptorSk, 1, t)

			constant := 1.0 / complex(3.1415, -1.4142)

			for i := range values {
				values[i] *= constant
			}

			params.evaluator.MultByConst(ciphertext, constant, ciphertext)

			verifyTestVectors(parameters, params.encoder, params.decryptor, values, ciphertext, t)
		})
	}
}

func testEvaluatorMultByConstAndAdd(t *testing.T) {

	for _, parameters := range testParams.ckksParameters {

		params := genCkksParams(parameters)

		t.Run(testString("", parameters), func(t *testing.T) {

			values1, _, ciphertext1 := newTestVectors(params, params.encryptorSk, 1, t)
			values2, _, ciphertext2 := newTestVectors(params, params.encryptorSk, 1, t)

			constant := 1.0 / complex(3.1415, -1.4142)

			for i := range values1 {
				values2[i] += (constant * values1[i])
			}

			params.evaluator.MultByConstAndAdd(ciphertext1, constant, ciphertext2)

			verifyTestVectors(parameters, params.encoder, params.decryptor, values2, ciphertext2, t)
		})
	}
}

func testEvaluatorMul(t *testing.T) {

	for _, parameters := range testParams.ckksParameters {

		params := genCkksParams(parameters)

		t.Run(testString("CtCtInPlace/", parameters), func(t *testing.T) {

			values1, _, ciphertext1 := newTestVectors(params, params.encryptorSk, 1, t)
			values2, _, ciphertext2 := newTestVectors(params, params.encryptorSk, 1, t)

			for i := range values1 {
				values2[i] *= values1[i]
			}

			params.evaluator.MulRelin(ciphertext1, ciphertext2, nil, ciphertext2)

			verifyTestVectors(parameters, params.encoder, params.decryptor, values2, ciphertext2, t)
		})

		t.Run(testString("CtCtNew/", parameters), func(t *testing.T) {

			values1, _, ciphertext1 := newTestVectors(params, params.encryptorSk, 1, t)
			values2, _, ciphertext2 := newTestVectors(params, params.encryptorSk, 1, t)

			for i := range values1 {
				values2[i] *= values1[i]
			}

			var ciphertext3 *Ciphertext
			ciphertext3 = params.evaluator.MulRelinNew(ciphertext1, ciphertext2, nil)

			verifyTestVectors(parameters, params.encoder, params.decryptor, values2, ciphertext3, t)
		})

		t.Run(testString("CtPlain/", parameters), func(t *testing.T) {

			values1, plaintext1, ciphertext1 := newTestVectors(params, params.encryptorSk, 1, t)
			values2, plaintext2, ciphertext2 := newTestVectors(params, params.encryptorSk, 1, t)

			for i := range values1 {
				values1[i] *= values1[i]
				values2[i] *= values2[i]
			}

			params.evaluator.MulRelin(ciphertext1, plaintext1, nil, ciphertext1)

			verifyTestVectors(parameters, params.encoder, params.decryptor, values1, ciphertext1, t)

			params.evaluator.MulRelin(plaintext2, ciphertext2, nil, ciphertext2)

			verifyTestVectors(parameters, params.encoder, params.decryptor, values2, ciphertext2, t)
		})

		t.Run(testString("Relinearize/", parameters), func(t *testing.T) {

			rlk := params.kgen.GenRelinKey(params.sk)

			values1, _, ciphertext1 := newTestVectors(params, params.encryptorSk, 1, t)
			values2, _, ciphertext2 := newTestVectors(params, params.encryptorSk, 1, t)

			for i := range values1 {
				values2[i] *= values1[i]
			}

			params.evaluator.MulRelin(ciphertext1, ciphertext2, nil, ciphertext2)

			params.evaluator.Relinearize(ciphertext2, rlk, ciphertext2)

			require.Equal(t, ciphertext2.Degree(), uint64(1))

			verifyTestVectors(parameters, params.encoder, params.decryptor, values2, ciphertext2, t)
		})
	}
}

func testFunctions(t *testing.T) {

	for _, parameters := range testParams.ckksParameters {

		params := genCkksParams(parameters)

		rlk := params.kgen.GenRelinKey(params.sk)

		if parameters.MaxLevel > 2 {

			t.Run(testString("PowerOf2/", parameters), func(t *testing.T) {

				values, _, ciphertext := newTestVectors(params, params.encryptorSk, 1, t)

				n := uint64(2)

				valuesWant := make([]complex128, len(values))
				for i := 0; i < len(valuesWant); i++ {
					valuesWant[i] = values[i]
				}

				for i := uint64(0); i < n; i++ {
					for j := 0; j < len(valuesWant); j++ {
						valuesWant[j] *= valuesWant[j]
					}
				}

				params.evaluator.PowerOf2(ciphertext, n, rlk, ciphertext)

				verifyTestVectors(parameters, params.encoder, params.decryptor, valuesWant, ciphertext, t)
			})
		}

		if parameters.MaxLevel > 3 {

			t.Run(testString("Power/", parameters), func(t *testing.T) {

				values, _, ciphertext := newTestVectors(params, params.encryptorSk, 1, t)

				n := uint64(3)

				for i := range values {
					values[i] = cmplx.Pow(values[i], complex(float64(n), 0))
				}

				params.evaluator.Power(ciphertext, n, rlk, ciphertext)

				verifyTestVectors(parameters, params.encoder, params.decryptor, values, ciphertext, t)
			})
		}

		if parameters.MaxLevel > 6 {
			t.Run(testString("Inverse/", parameters), func(t *testing.T) {

				values, _, ciphertext := newTestVectorsReals(params, params.encryptorSk, 0.1, 1, t)

				n := uint64(7)

				for i := range values {
					values[i] = 1.0 / values[i]
				}

				ciphertext = params.evaluator.InverseNew(ciphertext, n, rlk)

				verifyTestVectors(parameters, params.encoder, params.decryptor, values, ciphertext, t)
			})
		}
	}
}

func testEvaluatePoly(t *testing.T) {

	for _, parameters := range testParams.ckksParameters {

		params := genCkksParams(parameters)

		rlk := params.kgen.GenRelinKey(params.sk)

		if parameters.MaxLevel > 4 {

			t.Run(testString("Exp/", parameters), func(t *testing.T) {

				values, _, ciphertext := newTestVectorsReals(params, params.encryptorSk, -1, 1, t)

				coeffs := []float64{1.0, 1.0, 1.0 / 2, 1.0 / 6, 1.0 / 24, 1.0 / 120, 1.0 / 720, 1.0 / 5040}

				for i := range values {
					values[i] = cmplx.Exp(values[i])
				}

				ciphertext = params.evaluator.EvaluatePolyFast(ciphertext, coeffs, rlk)

				verifyTestVectors(parameters, params.encoder, params.decryptor, values, ciphertext, t)
			})
		}
	}
}

func testChebyshevInterpolator(t *testing.T) {

	for _, parameters := range testParams.ckksParameters {

		params := genCkksParams(parameters)

		rlk := params.kgen.GenRelinKey(params.sk)

		if parameters.MaxLevel > 5 {

			t.Run(testString("Sin/", parameters), func(t *testing.T) {

				values, _, ciphertext := newTestVectorsReals(params, params.encryptorSk, -1, 1, t)

				cheby := Approximate(cmplx.Sin, complex(-3, 0), complex(3, 0), 15)

				for i := range values {
					values[i] = cmplx.Sin(values[i])
				}

				ciphertext = params.evaluator.EvaluateCheby(ciphertext, cheby, rlk)

				verifyTestVectors(parameters, params.encoder, params.decryptor, values, ciphertext, t)
			})
		}
	}
}

func testSwitchKeys(t *testing.T) {

	for _, parameters := range testParams.ckksParameters {

		params := genCkksParams(parameters)

		sk2 := params.kgen.GenSecretKey()
		decryptorSk2 := NewDecryptor(parameters, sk2)
		switchingKey := params.kgen.GenSwitchingKey(params.sk, sk2)

		t.Run(testString("InPlace/", parameters), func(t *testing.T) {

			values, _, ciphertext := newTestVectorsReals(params, params.encryptorSk, -1, 1, t)

			params.evaluator.SwitchKeys(ciphertext, switchingKey, ciphertext)

			verifyTestVectors(parameters, params.encoder, decryptorSk2, values, ciphertext, t)
		})

		t.Run(testString("New/", parameters), func(t *testing.T) {

			values, _, ciphertext := newTestVectorsReals(params, params.encryptorSk, -1, 1, t)

			ciphertext = params.evaluator.SwitchKeysNew(ciphertext, switchingKey)

			verifyTestVectors(parameters, params.encoder, decryptorSk2, values, ciphertext, t)
		})
	}
}

func testConjugate(t *testing.T) {

	for _, parameters := range testParams.ckksParameters {

		params := genCkksParams(parameters)

		rotKey := NewRotationKeys()
		params.kgen.GenRot(Conjugate, params.sk, 0, rotKey)

		t.Run(testString("InPlace/", parameters), func(t *testing.T) {

			values, _, ciphertext := newTestVectorsReals(params, params.encryptorSk, -1, 1, t)

			for i := range values {
				values[i] = complex(real(values[i]), -imag(values[i]))
			}

			params.evaluator.Conjugate(ciphertext, rotKey, ciphertext)

			verifyTestVectors(parameters, params.encoder, params.decryptor, values, ciphertext, t)
		})

		t.Run(testString("New/", parameters), func(t *testing.T) {

			values, _, ciphertext := newTestVectorsReals(params, params.encryptorSk, -1, 1, t)

			for i := range values {
				values[i] = complex(real(values[i]), -imag(values[i]))
			}

			ciphertext = params.evaluator.ConjugateNew(ciphertext, rotKey)

			verifyTestVectors(parameters, params.encoder, params.decryptor, values, ciphertext, t)
		})
	}
}

func testRotateColumns(t *testing.T) {

	for _, parameters := range testParams.ckksParameters {

		params := genCkksParams(parameters)

		rotKey := params.kgen.GenRotationKeysPow2(params.sk)

		t.Run(testString("InPlace/", parameters), func(t *testing.T) {

			values1, _, ciphertext1 := newTestVectorsReals(params, params.encryptorSk, -1, 1, t)

			values2 := make([]complex128, len(values1))
			ciphertext2 := NewCiphertext(parameters, ciphertext1.Degree(), ciphertext1.Level(), ciphertext1.Scale())

			for n := 1; n < len(values1); n <<= 1 {

				// Applies the column rotation to the values
				for i := range values1 {
					values2[i] = values1[(i+n)%len(values1)]
				}

				params.evaluator.RotateColumns(ciphertext1, uint64(n), rotKey, ciphertext2)

				verifyTestVectors(parameters, params.encoder, params.decryptor, values2, ciphertext2, t)
			}

		})

		t.Run(testString("New/", parameters), func(t *testing.T) {

			values1, _, ciphertext1 := newTestVectorsReals(params, params.encryptorSk, -1, 1, t)

			values2 := make([]complex128, len(values1))
			ciphertext2 := NewCiphertext(parameters, ciphertext1.Degree(), ciphertext1.Level(), ciphertext1.Scale())

			for n := 1; n < len(values1); n <<= 1 {

				// Applies the column rotation to the values
				for i := range values1 {
					values2[i] = values1[(i+n)%len(values1)]
				}

				ciphertext2 = params.evaluator.RotateColumnsNew(ciphertext1, uint64(n), rotKey)

				verifyTestVectors(parameters, params.encoder, params.decryptor, values2, ciphertext2, t)
			}

		})

		t.Run(testString("Random/", parameters), func(t *testing.T) {

			values1, _, ciphertext1 := newTestVectorsReals(params, params.encryptorSk, -1, 1, t)

			values2 := make([]complex128, len(values1))
			ciphertext2 := NewCiphertext(parameters, ciphertext1.Degree(), ciphertext1.Level(), ciphertext1.Scale())

			for n := 1; n < 4; n++ {

				rand := rand.Uint64() % uint64(len(values1))

				// Applies the column rotation to the values
				for i := range values1 {
					values2[i] = values1[(i+int(rand))%len(values1)]
				}

				params.evaluator.RotateColumns(ciphertext1, rand, rotKey, ciphertext2)

				verifyTestVectors(parameters, params.encoder, params.decryptor, values2, ciphertext2, t)
			}

		})

		t.Run(testString("Hoisted/", parameters), func(t *testing.T) {

			values1, _, ciphertext1 := newTestVectorsReals(params, params.encryptorSk, -1, 1, t)

			values2 := make([]complex128, len(values1))
			rotations := []uint64{1, 2, 3, 4, 5, 17, 31, 97, 127, 511}

			for _, n := range rotations {
				params.kgen.GenRot(RotationLeft, params.sk, n, rotKey)
			}

			ciphertexts := params.evaluator.RotateHoisted(ciphertext1, rotations, rotKey)

			for _, n := range rotations {

				for i := range values1 {
					values2[i] = values1[(i+int(n))%len(values1)]
				}

				verifyTestVectors(parameters, params.encoder, params.decryptor, values2, ciphertexts[n], t)
			}
		})
	}
}

func testMarshaller(t *testing.T) {

	for _, parameters := range testParams.ckksParameters {

		params := genCkksParams(parameters)

		contextQP := params.ckkscontext.contextQP

		t.Run(testString("Ciphertext/", parameters), func(t *testing.T) {
			t.Run(testString("Ciphertext/EndToEnd", parameters), func(t *testing.T) {
				t.Parallel()

				ciphertextWant := NewCiphertextRandom(params.prng, parameters, 2, parameters.MaxLevel, parameters.Scale)

				marshalledCiphertext, err := ciphertextWant.MarshalBinary()
				require.NoError(t, err)

				ciphertextTest := new(Ciphertext)
				require.NoError(t, ciphertextTest.UnmarshalBinary(marshalledCiphertext))

				require.Equal(t, ciphertextWant.Degree(), ciphertextTest.Degree())
				require.Equal(t, ciphertextWant.Level(), ciphertextTest.Level())
				require.Equal(t, ciphertextWant.Scale(), ciphertextTest.Scale())

				for i := range ciphertextWant.value {
					require.True(t, params.ckkscontext.contextQ.EqualLvl(ciphertextWant.Level(), ciphertextWant.Value()[i], ciphertextTest.Value()[i]))
				}
			})

			t.Run(testString("Ciphertext/Minimal", parameters), func(t *testing.T) {
				t.Parallel()

				ciphertext := NewCiphertextRandom(params.prng, parameters, 0, parameters.MaxLevel, parameters.Scale)

				marshalledCiphertext, err := ciphertext.MarshalBinary()
				require.NoError(t, err)

				ciphertextTest := new(Ciphertext)
				require.Error(t, ciphertextTest.UnmarshalBinary(nil))
				require.NoError(t, ciphertextTest.UnmarshalBinary(marshalledCiphertext))

				require.Equal(t, ciphertext.Degree(), uint64(0))
				require.Equal(t, ciphertext.Level(), parameters.MaxLevel)
				require.Equal(t, ciphertext.Scale(), parameters.Scale)
				require.Equal(t, len(ciphertext.Value()), 1)
			})
		})

		t.Run(testString("Sk", parameters), func(t *testing.T) {

			marshalledSk, err := params.sk.MarshalBinary()
			require.NoError(t, err)

			sk := new(SecretKey)
			err = sk.UnmarshalBinary(marshalledSk)
			require.NoError(t, err)

			require.True(t, contextQP.Equal(sk.sk, params.sk.sk))

		})

		t.Run(testString("Pk", parameters), func(t *testing.T) {

			marshalledPk, err := params.pk.MarshalBinary()
			require.NoError(t, err)

			pk := new(PublicKey)
			err = pk.UnmarshalBinary(marshalledPk)
			require.NoError(t, err)

			for k := range params.pk.pk {
				require.Truef(t, contextQP.Equal(pk.pk[k], params.pk.pk[k]), "Marshal PublicKey element [%d]", k)
			}
		})

		t.Run(testString("EvaluationKey", parameters), func(t *testing.T) {

			evalKey := params.kgen.GenRelinKey(params.sk)
			data, err := evalKey.MarshalBinary()
			require.NoError(t, err)

			resEvalKey := new(EvaluationKey)
			err = resEvalKey.UnmarshalBinary(data)
			require.NoError(t, err)

			evakeyWant := evalKey.evakey.evakey
			evakeyTest := resEvalKey.evakey.evakey

			for j := range evakeyWant {
				for k := range evakeyWant[j] {
					require.Truef(t, contextQP.Equal(evakeyWant[j][k], evakeyTest[j][k]), "Marshal EvaluationKey element [%d][%d]", j, k)
				}
			}
		})

		t.Run(testString("SwitchingKey", parameters), func(t *testing.T) {

			skOut := params.kgen.GenSecretKey()

			switchingKey := params.kgen.GenSwitchingKey(params.sk, skOut)
			data, err := switchingKey.MarshalBinary()
			require.NoError(t, err)

			resSwitchingKey := new(SwitchingKey)
			err = resSwitchingKey.UnmarshalBinary(data)
			require.NoError(t, err)

			evakeyWant := switchingKey.evakey
			evakeyTest := resSwitchingKey.evakey

			for j := range evakeyWant {
				for k := range evakeyWant[j] {
					require.True(t, contextQP.Equal(evakeyWant[j][k], evakeyTest[j][k]))
				}
			}
		})

		t.Run(testString("RotationKey", parameters), func(t *testing.T) {

			rotationKey := NewRotationKeys()

			params.kgen.GenRot(Conjugate, params.sk, 0, rotationKey)
			params.kgen.GenRot(RotationLeft, params.sk, 1, rotationKey)
			params.kgen.GenRot(RotationLeft, params.sk, 2, rotationKey)
			params.kgen.GenRot(RotationRight, params.sk, 3, rotationKey)
			params.kgen.GenRot(RotationRight, params.sk, 5, rotationKey)

			data, err := rotationKey.MarshalBinary()
			require.NoError(t, err)

			resRotationKey := new(RotationKeys)
			err = resRotationKey.UnmarshalBinary(data)
			require.NoError(t, err)

			for i := uint64(1); i < params.ckkscontext.n>>1; i++ {

				if rotationKey.evakeyRotColLeft[i] != nil {

					evakeyWant := rotationKey.evakeyRotColLeft[i].evakey
					evakeyTest := resRotationKey.evakeyRotColLeft[i].evakey

					evakeyNTTIndexWant := rotationKey.permuteNTTLeftIndex[i]
					evakeyNTTIndexTest := resRotationKey.permuteNTTLeftIndex[i]

					require.True(t, utils.EqualSliceUint64(evakeyNTTIndexWant, evakeyNTTIndexTest))

					for j := range evakeyWant {
						for k := range evakeyWant[j] {
							require.Truef(t, contextQP.Equal(evakeyWant[j][k], evakeyTest[j][k]), "Marshal RotationKey RotateLeft %d element [%d][%d]", i, j, k)
						}
					}
				}

				if rotationKey.evakeyRotColRight[i] != nil {

					evakeyWant := rotationKey.evakeyRotColRight[i].evakey
					evakeyTest := resRotationKey.evakeyRotColRight[i].evakey

					evakeyNTTIndexWant := rotationKey.permuteNTTRightIndex[i]
					evakeyNTTIndexTest := resRotationKey.permuteNTTRightIndex[i]

					require.True(t, utils.EqualSliceUint64(evakeyNTTIndexWant, evakeyNTTIndexTest))

					for j := range evakeyWant {
						for k := range evakeyWant[j] {
							require.Truef(t, contextQP.Equal(evakeyWant[j][k], evakeyTest[j][k]), "Marshal RotationKey RotateRight %d element [%d][%d]", i, j, k)
						}
					}
				}
			}

			if rotationKey.evakeyConjugate != nil {

				evakeyWant := rotationKey.evakeyConjugate.evakey
				evakeyTest := resRotationKey.evakeyConjugate.evakey

				evakeyNTTIndexWant := rotationKey.permuteNTTConjugateIndex
				evakeyNTTIndexTest := resRotationKey.permuteNTTConjugateIndex

				require.True(t, utils.EqualSliceUint64(evakeyNTTIndexWant, evakeyNTTIndexTest))

				for j := range evakeyWant {
					for k := range evakeyWant[j] {
						require.Truef(t, contextQP.Equal(evakeyWant[j][k], evakeyTest[j][k]), "Marshal RotationKey RotateRow element [%d][%d]", j, k)
					}
				}
			}
		})
	}
}<|MERGE_RESOLUTION|>--- conflicted
+++ resolved
@@ -180,55 +180,72 @@
 
 	prec := GetPrecisionStats(params, encoder, decryptor, valuesWant, element)
 
-<<<<<<< HEAD
-	if testParams.verbose {
-		t.Log(prec)
-=======
+	switch element.(type) {
+	case *Ciphertext:
+		plaintextTest = decryptor.DecryptNew(element.(*Ciphertext))
+	case *Plaintext:
+		plaintextTest = element.(*Plaintext)
+	}
+
+	slots := uint64(1 << contextParams.params.LogSlots)
+
+	valuesTest = contextParams.encoder.Decode(plaintextTest, slots)
+
+	var deltaReal, deltaImag float64
+
+	var delta, minprec, maxprec, meanprec, medianprec complex128
+
+	diff := make([]complex128, slots)
+
+	minprec = complex(0, 0)
+	maxprec = complex(1, 1)
+
+	meanprec = complex(0, 0)
+
+	distribReal := make(map[uint64]uint64)
+	distribImag := make(map[uint64]uint64)
+
+	distribPrec := float64(25)
+
+	for i := range valuesWant {
+
+		delta = valuesTest[i] - valuesWant[i]
+		deltaReal = math.Abs(real(delta))
+		deltaImag = math.Abs(imag(delta))
+
+		diff[i] += complex(deltaReal, deltaImag)
+
+		meanprec += diff[i]
+
+		if deltaReal > real(minprec) {
+			minprec = complex(deltaReal, imag(minprec))
+		}
+
+		if deltaImag > imag(minprec) {
+			minprec = complex(real(minprec), deltaImag)
+		}
+
+		if deltaReal < real(maxprec) {
+			maxprec = complex(deltaReal, imag(maxprec))
+		}
+
+		if deltaImag < imag(maxprec) {
+			maxprec = complex(real(maxprec), deltaImag)
+		}
+
+		distribReal[uint64(math.Floor(distribPrec*math.Log2(1/deltaReal)))]++
+		distribImag[uint64(math.Floor(distribPrec*math.Log2(1/deltaImag)))]++
+	}
+
+	meanprec /= complex(float64(slots), 0)
+	medianprec = calcmedian(diff)
+
 	if *printPrecisionStats {
 		t.Logf("Minimum precision : (%.2f, %.2f) bits \n", math.Log2(1/real(minprec)), math.Log2(1/imag(minprec)))
 		t.Logf("Maximum precision : (%.2f, %.2f) bits \n", math.Log2(1/real(maxprec)), math.Log2(1/imag(maxprec)))
 		t.Logf("Mean    precision : (%.2f, %.2f) bits \n", math.Log2(1/real(meanprec)), math.Log2(1/imag(meanprec)))
 		t.Logf("Median  precision : (%.2f, %.2f) bits \n", math.Log2(1/real(medianprec)), math.Log2(1/imag(medianprec)))
 		t.Log()
-	}
-
-	require.GreaterOrEqual(t, math.Log2(1/real(medianprec)), testParams.medianprec)
-	require.GreaterOrEqual(t, math.Log2(1/imag(medianprec)), testParams.medianprec)
-}
-
-func calcmedian(values []complex128) (median complex128) {
-
-	tmp := make([]float64, len(values))
-
-	for i := range values {
-		tmp[i] = real(values[i])
-	}
-
-	sort.Float64s(tmp)
-
-	for i := range values {
-		values[i] = complex(tmp[i], imag(values[i]))
-	}
-
-	for i := range values {
-		tmp[i] = imag(values[i])
-	}
-
-	sort.Float64s(tmp)
-
-	for i := range values {
-		values[i] = complex(real(values[i]), tmp[i])
-	}
-
-	index := len(values) / 2
-
-	if len(values)&1 == 1 {
-		return values[index]
-	}
-
-	if index+1 == len(values) {
-		return values[index]
->>>>>>> 6ad1b5ba
 	}
 
 	require.GreaterOrEqual(t, math.Log2(1/real(prec.MeanDelta)), testParams.medianprec)
