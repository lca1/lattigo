--- conflicted
+++ resolved
@@ -41,8 +41,6 @@
 	stcLevel               []int           // index of the Qi used by SlotsToCoeffs
 
 	rotKeyIndex []int // a list of the required rotation keys
-
-	ctxpool *Ciphertext // Memory pool
 }
 
 func sin2pi2pi(x complex128) complex128 {
@@ -66,12 +64,10 @@
 	if err = btp.CheckKeys(); err != nil {
 		return nil, fmt.Errorf("invalid bootstrapping key: %w", err)
 	}
-<<<<<<< HEAD
-
-	btp.evaluator = btp.evaluator.ShallowCopyWithKey(EvaluationKey{btpKey.Rlk, btpKey.Rtks}).(*evaluator)
-=======
+
 	btp.evaluator = btp.evaluator.WithKey(EvaluationKey{btpKey.Rlk, btpKey.Rtks}).(*evaluator)
->>>>>>> 07235b6c
+
+	fmt.Println(btp.evaluator.rtks)
 
 	return btp, nil
 }
