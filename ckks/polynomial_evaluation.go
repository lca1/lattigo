package ckks

import (
	"encoding/binary"
	"fmt"
	"math"
	"math/big"
	"math/bits"
	"runtime"

	"github.com/tuneinsight/lattigo/v3/ring"
	"github.com/tuneinsight/lattigo/v3/utils"
)

// Polynomial is a struct storing the coefficients of a polynomial
// that then can be evaluated on the ciphertext
type Polynomial struct {
	MaxDeg int
	Coeffs []complex128
	Lead   bool
	A      float64
	B      float64
	Basis  BasisType
}

// BasisType is a type for the polynomials basis
type BasisType int

const (
	// StandardBasis : x^(a+b) = x^a * x^b
	StandardBasis = BasisType(0)
	// ChebyshevBasis : x^(a+b) = 2 * x^a *x^b - T^|a-b|
	ChebyshevBasis = BasisType(1)
)

// IsNegligbleThreshold : threshold under which a coefficient
// of a polynomial is ignored.
const IsNegligbleThreshold float64 = 1e-14

// Depth returns the number of levels needed to evaluate the polynomial.
func (p *Polynomial) Depth() int {
	return int(math.Ceil(math.Log2(float64(len(p.Coeffs)))))
}

// Degree returns the degree of the polynomial
func (p *Polynomial) Degree() int {
	return len(p.Coeffs) - 1
}

// NewPoly creates a new Poly from the input coefficients
func NewPoly(coeffs []complex128) (p *Polynomial) {
	c := make([]complex128, len(coeffs))
	copy(c, coeffs)
	return &Polynomial{Coeffs: c, MaxDeg: len(c) - 1, Lead: true}
}

// checkEnoughLevels checks that enough levels are available to evaluate the polynomial.
// Also checks if c is a Gaussian integer or not. If not, then one more level is needed
// to evaluate the polynomial.
func checkEnoughLevels(levels, depth int, c complex128) (err error) {

	if real(c) != float64(int64(real(c))) || imag(c) != float64(int64(imag(c))) {
		depth++
	}

	if levels < depth {
		return fmt.Errorf("%d levels < %d log(d) -> cannot evaluate", levels, depth)
	}

	return nil
}

type polynomialEvaluator struct {
	Evaluator
	Encoder
	MonomialBasis
	slotsIndex map[int][]int
	logDegree  int
	logSplit   int
	isOdd      bool
	isEven     bool
}

// EvaluatePoly evaluates a polynomial in standard basis on the input Ciphertext in ceil(log2(deg+1)) levels.
// Returns an error if the input ciphertext does not have enough level to carry out the full polynomial evaluation.
// Returns an error if something is wrong with the scale.
// If the polynomial is given in Chebyshev basis, then a change of basis ct' = (2/(b-a)) * (ct + (-a-b)/(b-a))
// is necessary before the polynomial evaluation to ensure correctness.
// Coefficients of the polynomial with an absolute value smaller than "IsNegligbleThreshold" will automatically be set to zero
// if the polynomial is "even" or "odd" (to ensure that the even or odd property remains valid
// after the "splitCoeffs" polynomial decomposition).
// input must be either *Ciphertext or *MonomialBasis.
// pol: a *Polynomial
// targetScale: the desired output scale. This value shouldn't differ too much from the original ciphertext scale. It can
<<<<<<< HEAD
// for example be used to correct small deviations in the ciphertext scale and reset it to the default scale.
// lazyPowerBasis: if true, the power basis is computed with lazy relinearization.
func (eval *evaluator) EvaluatePoly(input interface{}, pol *Polynomial, targetScale float64, lazyPowerBasis bool) (opOut *Ciphertext, err error) {
	return eval.evaluatePolyVector(input, polynomialVector{Value: []*Polynomial{pol}}, targetScale, lazyPowerBasis)
=======
// for example be used to correct small deviation in the ciphertext scale and reset it to the default scale.
// lazyMonomialBasis: if true, the power basis is computed with lazy relinearization.
func (eval *evaluator) EvaluatePoly(input interface{}, pol *Polynomial, targetScale float64) (opOut *Ciphertext, err error) {
	return eval.evaluatePolyVector(input, polynomialVector{Value: []*Polynomial{pol}}, targetScale)
>>>>>>> b9fe060d
}

type polynomialVector struct {
	Encoder    Encoder
	Value      []*Polynomial
	SlotsIndex map[int][]int
}

// EvaluatePolyVector evaluates a vector of Polyomials on the input Ciphertext in ceil(log2(deg+1)) levels.
// Returns an error if the input ciphertext does not have enough level to carry out the full polynomial evaluation.
// Returns an error if something is wrong with the scale.
// Returns an error if polynomials are not all in the same basis.
// Returns an error if polynomials do not all have the same degree.
// If the polynomials are given in Chebyshev basis, then a change of basis ct' = (2/(b-a)) * (ct + (-a-b)/(b-a))
// is necessary before the polynomial evaluation to ensure correctness.
// Coefficients of the polynomial with an absolute value smaller than "IsNegligbleThreshold" will automatically be set to zero
// if the polynomial is "even" or "odd" (to ensure that the even or odd property remains valid
// after the "splitCoeffs" polynomial decomposition).
// input: must be either *Ciphertext or *MonomialBasis.
// pols: a slice of up to 'n' *Polynomial ('n' being the maximum number of slots), indexed from 0 to n-1.
// encoder: an Encoder.
// slotsIndex: a map[int][]int indexing as key the polynomial to evaluate and as value the index of the slots on which to evaluate the polynomial indexed by the key.
// targetScale: the desired output scale. This value shouldn't differ too much from the original ciphertext scale. It can
<<<<<<< HEAD
// for example be used to correct small deviations in the ciphertext scale and reset it to the default scale.
// lazyPowerBasis: if true, the power basis is computed with lazy relinearization.
=======
// for example be used to correct small deviation in the ciphertext scale and reset it to the default scale.
// lazyMonomialBasis: if true, the power basis is computed with lazy relinearization.
>>>>>>> b9fe060d
//
// Example: if pols = []*Polynomial{pol0, pol1} and slotsIndex = map[int][]int:{0:[1, 2, 4, 5, 7], 1:[0, 3]},
// then pol0 will be applied to slots [1, 2, 4, 5, 7], pol1 to slots [0, 3] and the slot 6 will be zero-ed.
func (eval *evaluator) EvaluatePolyVector(input interface{}, pols []*Polynomial, encoder Encoder, slotsIndex map[int][]int, targetScale float64) (opOut *Ciphertext, err error) {
	var maxDeg int
	var basis BasisType
	for i := range pols {
		maxDeg = utils.MaxInt(maxDeg, pols[i].MaxDeg)
		basis = pols[i].Basis
	}

	for i := range pols {
		if basis != pols[i].Basis {
			return nil, fmt.Errorf("polynomial basis must be the same for all polynomials in a polynomial vector")
		}

		if maxDeg != pols[i].MaxDeg {
			return nil, fmt.Errorf("polynomial degree must all be the same")
		}
	}

	return eval.evaluatePolyVector(input, polynomialVector{Encoder: encoder, Value: pols, SlotsIndex: slotsIndex}, targetScale)
}

func optimalSplit(logDegree int) (logSplit int) {
	logSplit = logDegree >> 1
	a := (1 << logSplit) + (1 << (logDegree - logSplit)) + logDegree - logSplit - 3
	b := (1 << (logSplit + 1)) + (1 << (logDegree - logSplit - 1)) + logDegree - logSplit - 4
	if a > b {
		logSplit++
	}

	return
}

func (eval *evaluator) evaluatePolyVector(input interface{}, pol polynomialVector, targetScale float64) (opOut *Ciphertext, err error) {

	if pol.SlotsIndex != nil && pol.Encoder == nil {
		return nil, fmt.Errorf("cannot EvaluatePolyVector: missing Encoder input")
	}

	var monomialBasis *MonomialBasis
	switch input := input.(type) {
	case *Ciphertext:
		monomialBasis = NewMonomialBasis(input, pol.Value[0].Basis)
	case *MonomialBasis:
		if input.Value[1] == nil {
			return nil, fmt.Errorf("cannot evaluatePolyVector: given MonomialBasis.Value[1] is empty")
		}
		monomialBasis = input
	default:
		return nil, fmt.Errorf("cannot evaluatePolyVector: invalid input, must be either *Ciphertext or *MonomialBasis")
	}

	if err := checkEnoughLevels(monomialBasis.Value[1].Level(), pol.Value[0].Depth(), 1); err != nil {
		return nil, err
	}

	logDegree := bits.Len64(uint64(pol.Value[0].Degree()))
	logSplit := optimalSplit(logDegree)

	var odd, even bool = true, true
	for _, p := range pol.Value {
		tmp0, tmp1 := isOddOrEvenPolynomial(p.Coeffs)
		odd, even = odd && tmp0, even && tmp1
	}

	isRingStandard := eval.params.RingType() == ring.Standard

	for i := (1 << logSplit) - 1; i > 1; i-- {
		if !(even || odd) || (i&1 == 0 && even) || (i&1 == 1 && odd) {
			if err = monomialBasis.GenPower(i, isRingStandard, targetScale, eval); err != nil {
				return nil, err
			}
		}
	}

	for i := logSplit; i < logDegree; i++ {
		if err = monomialBasis.GenPower(1<<i, false, targetScale, eval); err != nil {
			return nil, err
		}
	}

	polyEval := &polynomialEvaluator{}
	polyEval.slotsIndex = pol.SlotsIndex
	polyEval.Evaluator = eval
	polyEval.Encoder = pol.Encoder
	polyEval.MonomialBasis = *monomialBasis
	polyEval.logDegree = logDegree
	polyEval.logSplit = logSplit
	polyEval.isOdd = odd
	polyEval.isEven = even

	if opOut, err = polyEval.recurse(monomialBasis.Value[1].Level()-logDegree+1, targetScale, pol); err != nil {
		return nil, err
	}

	polyEval.Relinearize(opOut, opOut)

	if err = polyEval.Rescale(opOut, targetScale, opOut); err != nil {
		return nil, err
	}

	opOut.Scale = targetScale // solves float64 precision issues

	polyEval = nil
	runtime.GC()
	return opOut, err
}

// MonomialBasis is a struct storing powers of a ciphertext.
type MonomialBasis struct {
	BasisType
	Value map[int]*Ciphertext
	lazy  bool
}

// NewMonomialBasis creates a new MonomialBasis. It takes as input a ciphertext
// and a basistype. The struct treates the input ciphertext as a monomial X and
// can be used to generates power of this monomial X^{n} in the given BasisType.
func NewMonomialBasis(ct *Ciphertext, basistype BasisType) (p *MonomialBasis) {
	p = new(MonomialBasis)
	p.Value = make(map[int]*Ciphertext)
	p.Value[1] = ct.CopyNew()
	p.BasisType = basistype
	return
}

<<<<<<< HEAD
// GenPower generates X^{n} in the power basis. If lazy = true, the final X^{n} will not be
// relinearized. Scale sets the threshold for rescaling (ciphertext won't be rescaled if
// the rescaling operation would make the scale go under this threshold).
func (p *PowerBasis) GenPower(n int, lazy bool, scale float64, eval Evaluator) (err error) {
=======
// GenPower recursively computes X^{n}.
// If lazy = true, the final X^{n} will not be relinearized.
// Previous non-relinearized X^{n} that are required to compute the target X^{n} are automatically relinearized.
// Scale sets the threshold for rescaling (ciphertext won't be resccaled if the rescaling operation would make the scale go under this threshold).
func (p *MonomialBasis) GenPower(n int, lazy bool, scale float64, eval Evaluator) (err error) {
>>>>>>> b9fe060d

	if p.Value[n] == nil {
		if err = p.genPower(n, lazy, scale, eval); err != nil {
			return
		}

		if err = eval.Rescale(p.Value[n], scale, p.Value[n]); err != nil {
			return
		}
	}

	return nil
}

func (p *MonomialBasis) genPower(n int, lazy bool, scale float64, eval Evaluator) (err error) {
	if p.Value[n] == nil {

		isPow2 := n&(n-1) == 0

		// Computes the index required to compute the asked ring evaluation
		var a, b, c int
		if isPow2 {
			a, b = n/2, n/2 //Necessary for optimal depth
		} else {
			// [Lee et al. 2020] : High-Precision and Low-Complexity Approximate Homomorphic Encryption by Error Variance Minimization
			// Maximize the number of odd terms of Chebyshev basis
			k := int(math.Ceil(math.Log2(float64(n)))) - 1
			a = (1 << k) - 1
			b = n + 1 - (1 << k)

			if p.BasisType == ChebyshevBasis {
				c = int(math.Abs(float64(a) - float64(b))) // Cn = 2*Ca*Cb - Cc, n = a+b and c = abs(a-b)
			}
		}

		// Recurses on the given indexes
		if err = p.genPower(a, lazy && !isPow2, scale, eval); err != nil {
			return err
		}
		if err = p.genPower(b, lazy && !isPow2, scale, eval); err != nil {
			return err
		}

		// Computes C[n] = C[a]*C[b]
		if lazy {
			if p.Value[a].Degree() == 2 {
				eval.Relinearize(p.Value[a], p.Value[a])
			}

			if p.Value[b].Degree() == 2 {
				eval.Relinearize(p.Value[b], p.Value[b])
			}

			if err = eval.Rescale(p.Value[a], scale, p.Value[a]); err != nil {
				return err
			}

			if err = eval.Rescale(p.Value[b], scale, p.Value[b]); err != nil {
				return err
			}

			p.Value[n] = eval.MulNew(p.Value[a], p.Value[b])

		} else {
			p.Value[n] = eval.MulRelinNew(p.Value[a], p.Value[b])

			if err = eval.Rescale(p.Value[n], scale, p.Value[n]); err != nil {
				return err
			}
		}

		if p.BasisType == ChebyshevBasis {

			// Computes C[n] = 2*C[a]*C[b]
			eval.Add(p.Value[n], p.Value[n], p.Value[n])

			// Computes C[n] = 2*C[a]*C[b] - C[c]
			if c == 0 {
				eval.AddConst(p.Value[n], -1, p.Value[n])
			} else {
				// Since C[0] is not stored (but rather seen as the constant 1), only recurses on c if c!= 0
				if err = p.GenPower(c, lazy, scale, eval); err != nil {
					return err
				}
				eval.Sub(p.Value[n], p.Value[c], p.Value[n])
			}
		}
	}
	return
}

// MarshalBinary encodes the target on a slice of bytes.
func (p *MonomialBasis) MarshalBinary() (data []byte, err error) {
	data = make([]byte, 16)
	binary.LittleEndian.PutUint64(data[0:8], uint64(len(p.Value)))
	binary.LittleEndian.PutUint64(data[8:16], uint64(p.Value[1].GetDataLen(true)))
	for key, ct := range p.Value {
		keyBytes := make([]byte, 8)
		binary.LittleEndian.PutUint64(keyBytes, uint64(key))
		data = append(data, keyBytes...)
		ctBytes, err := ct.MarshalBinary()
		if err != nil {
			return []byte{}, err
		}
		data = append(data, ctBytes...)
	}
	return
}

// UnmarshalBinary decodes a slice of bytes on the target.
func (p *MonomialBasis) UnmarshalBinary(data []byte) (err error) {
	p.Value = make(map[int]*Ciphertext)
	nbct := int(binary.LittleEndian.Uint64(data[0:8]))
	dtLen := int(binary.LittleEndian.Uint64(data[8:16]))
	ptr := 16
	for i := 0; i < nbct; i++ {
		idx := int(binary.LittleEndian.Uint64(data[ptr : ptr+8]))
		ptr += 8
		p.Value[idx] = new(Ciphertext)
		if err = p.Value[idx].UnmarshalBinary(data[ptr : ptr+dtLen]); err != nil {
			return
		}
		ptr += dtLen
	}
	return
}

func splitCoeffs(coeffs *Polynomial, split int) (coeffsq, coeffsr *Polynomial) {

	// Splits a polynomial p such that p = q*C^degree + r.
	coeffsr = &Polynomial{}
	coeffsr.Coeffs = make([]complex128, split)
	if coeffs.MaxDeg == coeffs.Degree() {
		coeffsr.MaxDeg = split - 1
	} else {
		coeffsr.MaxDeg = coeffs.MaxDeg - (coeffs.Degree() - split + 1)
	}

	for i := 0; i < split; i++ {
		coeffsr.Coeffs[i] = coeffs.Coeffs[i]
	}

	coeffsq = &Polynomial{}
	coeffsq.Coeffs = make([]complex128, coeffs.Degree()-split+1)
	coeffsq.MaxDeg = coeffs.MaxDeg

	coeffsq.Coeffs[0] = coeffs.Coeffs[split]

	if coeffs.Basis == StandardBasis {
		for i := split + 1; i < coeffs.Degree()+1; i++ {
			coeffsq.Coeffs[i-split] = coeffs.Coeffs[i]
		}
	} else if coeffs.Basis == ChebyshevBasis {
		for i, j := split+1, 1; i < coeffs.Degree()+1; i, j = i+1, j+1 {
			coeffsq.Coeffs[i-split] = 2 * coeffs.Coeffs[i]
			coeffsr.Coeffs[split-j] -= coeffs.Coeffs[i]
		}
	}

	if coeffs.Lead {
		coeffsq.Lead = true
	}

	coeffsq.Basis, coeffsr.Basis = coeffs.Basis, coeffs.Basis

	return
}

func splitCoeffsPolyVector(poly polynomialVector, split int) (polyq, polyr polynomialVector) {
	coeffsq := make([]*Polynomial, len(poly.Value))
	coeffsr := make([]*Polynomial, len(poly.Value))
	for i, p := range poly.Value {
		coeffsq[i], coeffsr[i] = splitCoeffs(p, split)
	}

	return polynomialVector{Value: coeffsq}, polynomialVector{Value: coeffsr}
}

func (polyEval *polynomialEvaluator) recurse(targetLevel int, targetScale float64, pol polynomialVector) (res *Ciphertext, err error) {

	params := polyEval.Evaluator.(*evaluator).params

	logSplit := polyEval.logSplit

	// Recursively computes the evaluation of the Chebyshev polynomial using a baby-set giant-step algorithm.
	if pol.Value[0].Degree() < (1 << logSplit) {

		if pol.Value[0].Lead && polyEval.logSplit > 1 && pol.Value[0].MaxDeg%(1<<(logSplit+1)) > (1<<(logSplit-1)) {

			logDegree := int(bits.Len64(uint64(pol.Value[0].Degree())))
			logSplit := logDegree >> 1

			polyEvalBis := new(polynomialEvaluator)
			polyEvalBis.Evaluator = polyEval.Evaluator
			polyEvalBis.Encoder = polyEval.Encoder
			polyEvalBis.slotsIndex = polyEval.slotsIndex
			polyEvalBis.logDegree = logDegree
			polyEvalBis.logSplit = logSplit
			polyEvalBis.MonomialBasis = polyEval.MonomialBasis
			polyEvalBis.isOdd = polyEval.isOdd
			polyEvalBis.isEven = polyEval.isEven

			return polyEvalBis.recurse(targetLevel, targetScale, pol)
		}

		if pol.Value[0].Lead {
			targetScale *= params.QiFloat64(targetLevel)
		}

		return polyEval.evaluatePolyFromMonomialBasis(targetScale, targetLevel, pol)
	}

	var nextPower = 1 << polyEval.logSplit
	for nextPower < (pol.Value[0].Degree()>>1)+1 {
		nextPower <<= 1
	}

	coeffsq, coeffsr := splitCoeffsPolyVector(pol, nextPower)

	XPow := polyEval.MonomialBasis.Value[nextPower]

	level := targetLevel

	var currentQi float64
	if pol.Value[0].Lead {
		currentQi = params.QiFloat64(level)
	} else {
		currentQi = params.QiFloat64(level + 1)
	}

	if res, err = polyEval.recurse(targetLevel+1, targetScale*currentQi/XPow.Scale, coeffsq); err != nil {
		return nil, err
	}

	if res.Degree() == 2 {
		polyEval.Relinearize(res, res)
	}

	if err = polyEval.Rescale(res, params.DefaultScale(), res); err != nil {
		return nil, err
	}

	polyEval.Mul(res, XPow, res)

	var tmp *Ciphertext
	if tmp, err = polyEval.recurse(res.Level(), res.Scale, coeffsr); err != nil {
		return nil, err
	}

	polyEval.Add(res, tmp, res)

	tmp = nil

	return
}

func (polyEval *polynomialEvaluator) evaluatePolyFromMonomialBasis(targetScale float64, level int, pol polynomialVector) (res *Ciphertext, err error) {

	X := polyEval.MonomialBasis.Value

	params := polyEval.Evaluator.(*evaluator).params
	slotsIndex := polyEval.slotsIndex

	minimumDegreeNonZeroCoefficient := len(pol.Value[0].Coeffs) - 1

	if polyEval.isEven {
		minimumDegreeNonZeroCoefficient--
	}

	// Get the minimum non-zero degree coefficient
	maximumCiphertextDegree := 0
	for i := pol.Value[0].Degree(); i > 0; i-- {
		if x, ok := X[i]; ok {
			maximumCiphertextDegree = utils.MaxInt(maximumCiphertextDegree, x.Degree())
		}
	}

	// If an index slot is given (either multiply polynomials or masking)
	if slotsIndex != nil {

		var toEncode bool

		// Allocates temporary buffer for coefficients encoding
		values := make([]complex128, params.Slots())

		// If the degree of the poly is zero
		if minimumDegreeNonZeroCoefficient == 0 {

			// Allocates the output ciphertext
			res = NewCiphertext(params, 1, level, targetScale)

			// Looks for non-zero coefficients among the degree 0 coefficients of the polynomials
			for i, p := range pol.Value {
				if isNotNegligible(p.Coeffs[0]) {
					toEncode = true
					for _, j := range slotsIndex[i] {
						values[j] = p.Coeffs[0]
					}
				}
			}

			// If a non-zero coefficient was found, encode the values, adds on the ciphertext, and returns
			if toEncode {
				pt := NewPlaintextAtLevelFromPoly(level, res.Value[0])
				pt.Scale = res.Scale
				polyEval.EncodeSlots(values, pt, params.LogSlots())
			}

			return
		}

		// Allocates the output ciphertext
		res = NewCiphertext(params, maximumCiphertextDegree, level, targetScale)

		// Allocates a temporary plaintext to encode the values
		pt := NewPlaintextAtLevelFromPoly(level, polyEval.Evaluator.BuffCt().Value[0])

		// Looks for a non-zero coefficient among the degree zero coefficient of the polynomials
		for i, p := range pol.Value {
			if isNotNegligible(p.Coeffs[0]) {
				toEncode = true
				for _, j := range slotsIndex[i] {
					values[j] = p.Coeffs[0]
				}
			}
		}

		// If a non-zero degre coefficient was found, encode and adds the values on the output
		// ciphertext
		if toEncode {
			pt.Scale = res.Scale
			polyEval.EncodeSlots(values, pt, params.LogSlots())
			polyEval.Add(res, pt, res)
			toEncode = false
		}

		// Loops starting from the highest degree coefficient
		for key := pol.Value[0].Degree(); key > 0; key-- {

			var reset bool
			// Loops over the polynomials
			for i, p := range pol.Value {

				// Looks for a non-zero coefficient
				if isNotNegligible(p.Coeffs[key]) {
					toEncode = true

					// Resets the temporary array to zero
					// is needed if a zero coefficient
					// is at the place of a previous non-zero
					// coefficient
					if !reset {
						for j := range values {
							values[j] = 0
						}
						reset = true
					}

					// Copies the coefficient on the temporary array
					// according to the slot map index
					for _, j := range slotsIndex[i] {
						values[j] = p.Coeffs[key]
					}
				}
			}

			// If a non-zero degre coefficient was found, encode and adds the values on the output
			// ciphertext
			if toEncode {
				pt.Scale = targetScale / X[key].Scale
				polyEval.EncodeSlots(values, pt, params.LogSlots())
				polyEval.MulAndAdd(X[key], pt, res)
				toEncode = false
			}
		}

	} else {

		c := pol.Value[0].Coeffs[0]

		if minimumDegreeNonZeroCoefficient == 0 {

			res = NewCiphertext(params, 1, level, targetScale)

			if isNotNegligible(c) {
				polyEval.AddConst(res, c, res)
			}

			return
		}

		res = NewCiphertext(params, maximumCiphertextDegree, level, targetScale)

		if isNotNegligible(c) {
			polyEval.AddConst(res, c, res)
		}

		cRealFlo, cImagFlo, constScale := ring.NewFloat(0, 128), ring.NewFloat(0, 128), ring.NewFloat(0, 128)
		cRealBig, cImagBig := ring.NewUint(0), ring.NewUint(0)

		for key := pol.Value[0].Degree(); key > 0; key-- {

			c = pol.Value[0].Coeffs[key]

			if key != 0 && isNotNegligible(c) {

				cRealFlo.SetFloat64(real(c))
				cImagFlo.SetFloat64(imag(c))
				constScale.SetFloat64(targetScale / X[key].Scale)

				// Target scale * rescale-scale / power basis scale
				cRealFlo.Mul(cRealFlo, constScale)
				cImagFlo.Mul(cImagFlo, constScale)

				if cRealFlo.Sign() < 0 {
					cRealFlo.Sub(cRealFlo, new(big.Float).SetFloat64(0.5))
				} else {
					cRealFlo.Add(cRealFlo, new(big.Float).SetFloat64(0.5))
				}

				if cImagFlo.Sign() < 0 {
					cImagFlo.Sub(cImagFlo, new(big.Float).SetFloat64(0.5))
				} else {
					cImagFlo.Add(cImagFlo, new(big.Float).SetFloat64(0.5))
				}

				cRealFlo.Int(cRealBig)
				cImagFlo.Int(cImagBig)

				polyEval.MultByGaussianIntegerAndAdd(X[key], cRealBig, cImagBig, res)
			}
		}
	}

	return
}

func isNotNegligible(c complex128) bool {
	return (math.Abs(real(c)) > IsNegligbleThreshold || math.Abs(imag(c)) > IsNegligbleThreshold)
}

func isOddOrEvenPolynomial(coeffs []complex128) (odd, even bool) {
	even = true
	odd = true
	for i, c := range coeffs {
		isnotnegligible := isNotNegligible(c)
		odd = odd && !(i&1 == 0 && isnotnegligible)
		even = even && !(i&1 == 1 && isnotnegligible)
		if !odd && !even {
			break
		}
	}

	// If even or odd, then sets the expected zero coefficients to zero
	if even || odd {
		var start int
		if even {
			start = 1
		}
		for i := start; i < len(coeffs); i += 2 {
			coeffs[i] = complex(0, 0)
		}
	}

	return
}<|MERGE_RESOLUTION|>--- conflicted
+++ resolved
@@ -92,17 +92,9 @@
 // input must be either *Ciphertext or *MonomialBasis.
 // pol: a *Polynomial
 // targetScale: the desired output scale. This value shouldn't differ too much from the original ciphertext scale. It can
-<<<<<<< HEAD
 // for example be used to correct small deviations in the ciphertext scale and reset it to the default scale.
-// lazyPowerBasis: if true, the power basis is computed with lazy relinearization.
-func (eval *evaluator) EvaluatePoly(input interface{}, pol *Polynomial, targetScale float64, lazyPowerBasis bool) (opOut *Ciphertext, err error) {
-	return eval.evaluatePolyVector(input, polynomialVector{Value: []*Polynomial{pol}}, targetScale, lazyPowerBasis)
-=======
-// for example be used to correct small deviation in the ciphertext scale and reset it to the default scale.
-// lazyMonomialBasis: if true, the power basis is computed with lazy relinearization.
 func (eval *evaluator) EvaluatePoly(input interface{}, pol *Polynomial, targetScale float64) (opOut *Ciphertext, err error) {
 	return eval.evaluatePolyVector(input, polynomialVector{Value: []*Polynomial{pol}}, targetScale)
->>>>>>> b9fe060d
 }
 
 type polynomialVector struct {
@@ -111,8 +103,8 @@
 	SlotsIndex map[int][]int
 }
 
-// EvaluatePolyVector evaluates a vector of Polyomials on the input Ciphertext in ceil(log2(deg+1)) levels.
-// Returns an error if the input ciphertext does not have enough level to carry out the full polynomial evaluation.
+// EvaluatePolyVector evaluates a vector of Polynomials on the input Ciphertext in ceil(log2(deg+1)) levels.
+// Returns an error if the input Ciphertext does not have enough level to carry out the full polynomial evaluation.
 // Returns an error if something is wrong with the scale.
 // Returns an error if polynomials are not all in the same basis.
 // Returns an error if polynomials do not all have the same degree.
@@ -126,13 +118,7 @@
 // encoder: an Encoder.
 // slotsIndex: a map[int][]int indexing as key the polynomial to evaluate and as value the index of the slots on which to evaluate the polynomial indexed by the key.
 // targetScale: the desired output scale. This value shouldn't differ too much from the original ciphertext scale. It can
-<<<<<<< HEAD
 // for example be used to correct small deviations in the ciphertext scale and reset it to the default scale.
-// lazyPowerBasis: if true, the power basis is computed with lazy relinearization.
-=======
-// for example be used to correct small deviation in the ciphertext scale and reset it to the default scale.
-// lazyMonomialBasis: if true, the power basis is computed with lazy relinearization.
->>>>>>> b9fe060d
 //
 // Example: if pols = []*Polynomial{pol0, pol1} and slotsIndex = map[int][]int:{0:[1, 2, 4, 5, 7], 1:[0, 3]},
 // then pol0 will be applied to slots [1, 2, 4, 5, 7], pol1 to slots [0, 3] and the slot 6 will be zero-ed.
@@ -261,18 +247,11 @@
 	return
 }
 
-<<<<<<< HEAD
-// GenPower generates X^{n} in the power basis. If lazy = true, the final X^{n} will not be
-// relinearized. Scale sets the threshold for rescaling (ciphertext won't be rescaled if
-// the rescaling operation would make the scale go under this threshold).
-func (p *PowerBasis) GenPower(n int, lazy bool, scale float64, eval Evaluator) (err error) {
-=======
 // GenPower recursively computes X^{n}.
 // If lazy = true, the final X^{n} will not be relinearized.
 // Previous non-relinearized X^{n} that are required to compute the target X^{n} are automatically relinearized.
-// Scale sets the threshold for rescaling (ciphertext won't be resccaled if the rescaling operation would make the scale go under this threshold).
+// Scale sets the threshold for rescaling (ciphertext won't be rescaled if the rescaling operation would make the scale go under this threshold).
 func (p *MonomialBasis) GenPower(n int, lazy bool, scale float64, eval Evaluator) (err error) {
->>>>>>> b9fe060d
 
 	if p.Value[n] == nil {
 		if err = p.genPower(n, lazy, scale, eval); err != nil {
