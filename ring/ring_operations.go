package ring

import (
	"math/big"
	"math/bits"

	"github.com/tuneinsight/lattigo/v3/utils"
)

func (r *Ring) minLevelTernary(p1, p2, p3 *Poly) int {
	return utils.MinInt(utils.MinInt(len(r.Modulus)-1, p1.Level()), utils.MinInt(p2.Level(), p3.Level()))
}

func (r *Ring) minLevelBinary(p1, p2 *Poly) int {
	return utils.MinInt(utils.MinInt(len(r.Modulus)-1, p1.Level()), p2.Level())
}

// Add adds p1 to p2 coefficient-wise and writes the result on p3.
func (r *Ring) Add(p1, p2, p3 *Poly) {
	r.AddLvl(r.minLevelTernary(p1, p2, p3), p1, p2, p3)
}

// AddLvl adds p1 to p2 coefficient-wise for the moduli from
// q_0 up to q_level and writes the result on p3.
func (r *Ring) AddLvl(level int, p1, p2, p3 *Poly) {
	for i := 0; i < level+1; i++ {
		AddVec(p1.Coeffs[i][:r.N], p2.Coeffs[i][:r.N], p3.Coeffs[i][:r.N], r.Modulus[i])
	}
}

// AddNoMod adds p1 to p2 coefficient-wise without
// modular reduction and writes the result on p3.
func (r *Ring) AddNoMod(p1, p2, p3 *Poly) {
	r.AddNoModLvl(r.minLevelTernary(p1, p2, p3), p1, p2, p3)
}

// AddNoModLvl adds p1 to p2 coefficient-wise without modular reduction
// for the moduli from q_0 up to q_level and writes the result on p3.
func (r *Ring) AddNoModLvl(level int, p1, p2, p3 *Poly) {
	for i := 0; i < level+1; i++ {
		AddVecNoMod(p1.Coeffs[i][:r.N], p2.Coeffs[i][:r.N], p3.Coeffs[i][:r.N])
	}
}

// Sub subtracts p2 to p1 coefficient-wise and writes the result on p3.
func (r *Ring) Sub(p1, p2, p3 *Poly) {
	r.SubLvl(r.minLevelTernary(p1, p2, p3), p1, p2, p3)
}

// SubLvl subtracts p2 to p1 coefficient-wise and writes the result on p3.
func (r *Ring) SubLvl(level int, p1, p2, p3 *Poly) {
	for i := 0; i < level+1; i++ {
		SubVec(p1.Coeffs[i][:r.N], p2.Coeffs[i][:r.N], p3.Coeffs[i][:r.N], r.Modulus[i])
	}
}

// SubNoMod subtracts p2 to p1 coefficient-wise without
// modular reduction and returns the result on p3.
func (r *Ring) SubNoMod(p1, p2, p3 *Poly) {
	r.SubNoModLvl(r.minLevelTernary(p1, p2, p3), p1, p2, p3)
}

// SubNoModLvl subtracts p2 to p1 coefficient-wise without modular reduction
// for the moduli from q_0 up to q_level and writes the result on p3.
func (r *Ring) SubNoModLvl(level int, p1, p2, p3 *Poly) {
	for i := 0; i < level+1; i++ {
		SubVecNomod(p1.Coeffs[i][:r.N], p2.Coeffs[i][:r.N], p3.Coeffs[i][:r.N], r.Modulus[i])
	}
}

// Neg sets all coefficients of p1 to their additive inverse and writes the result on p2.
func (r *Ring) Neg(p1, p2 *Poly) {
	r.NegLvl(r.minLevelBinary(p1, p2), p1, p2)
}

// NegLvl sets the coefficients of p1 to their additive inverse for
// the moduli from q_0 up to q_level and writes the result on p2.
func (r *Ring) NegLvl(level int, p1, p2 *Poly) {
	for i := 0; i < level+1; i++ {
		NegVec(p1.Coeffs[i][:r.N], p2.Coeffs[i][:r.N], r.Modulus[i])
	}
}

// Reduce applies a modular reduction on the coefficients of p1 and writes the result on p2.
func (r *Ring) Reduce(p1, p2 *Poly) {
	r.ReduceLvl(r.minLevelBinary(p1, p2), p1, p2)
}

// ReduceLvl applies a modular reduction on the coefficients of p1
// for the moduli from q_0 up to q_level and writes the result on p2.
func (r *Ring) ReduceLvl(level int, p1, p2 *Poly) {
	for i := 0; i < level+1; i++ {
		ReduceVec(p1.Coeffs[i][:r.N], p2.Coeffs[i][:r.N], r.Modulus[i], r.BredParams[i])
	}
}

// ReduceConstant applies a modular reduction on the coefficients of p1 and writes the result on p2.
// Return values in [0, 2q-1]
func (r *Ring) ReduceConstant(p1, p2 *Poly) {
	r.ReduceConstantLvl(r.minLevelBinary(p1, p2), p1, p2)
}

// ReduceConstantLvl applies a modular reduction on the coefficients of p1
// for the moduli from q_0 up to q_level and writes the result on p2.
// Return values in [0, 2q-1]
func (r *Ring) ReduceConstantLvl(level int, p1, p2 *Poly) {
	for i := 0; i < level+1; i++ {
		ReduceConstantVec(p1.Coeffs[i][:r.N], p2.Coeffs[i][:r.N], r.Modulus[i], r.BredParams[i])
	}
}

// Mod applies a modular reduction by m on the coefficients of p1 and writes the result on p2.
func (r *Ring) Mod(p1 *Poly, m uint64, p2 *Poly) {
	r.ModLvl(r.minLevelBinary(p1, p2), p1, m, p2)
}

// ModLvl applies a modular reduction by m on the coefficients of p1 and writes the result on p2.
func (r *Ring) ModLvl(level int, p1 *Poly, m uint64, p2 *Poly) {
	bredParams := BRedParams(m)
	for i := 0; i < level+1; i++ {
		ModVec(p1.Coeffs[i][:r.N], p2.Coeffs[i][:r.N], m, bredParams)
	}
}

// MulCoeffs multiplies p1 by p2 coefficient-wise, performs a
// Barrett modular reduction and writes the result on p3.
func (r *Ring) MulCoeffs(p1, p2, p3 *Poly) {
	r.MulCoeffsLvl(r.minLevelTernary(p1, p2, p3), p1, p2, p3)
}

// MulCoeffsLvl multiplies p1 by p2 coefficient-wise, performs a
// Barrett modular reduction and writes the result on p3.
func (r *Ring) MulCoeffsLvl(level int, p1, p2, p3 *Poly) {
	for i := 0; i < level+1; i++ {
		MulCoeffsVec(p1.Coeffs[i][:r.N], p2.Coeffs[i][:r.N], p3.Coeffs[i][:r.N], r.Modulus[i], r.BredParams[i])
	}
}

// MulCoeffsAndAdd multiplies p1 by p2 coefficient-wise with
// a Barret modular reduction and adds the result to p3.
func (r *Ring) MulCoeffsAndAdd(p1, p2, p3 *Poly) {
	r.MulCoeffsAndAddLvl(r.minLevelTernary(p1, p2, p3), p1, p2, p3)
}

// MulCoeffsAndAddLvl multiplies p1 by p2 coefficient-wise with
// a Barret modular reduction and adds the result to p3.
func (r *Ring) MulCoeffsAndAddLvl(level int, p1, p2, p3 *Poly) {
	for i := 0; i < level+1; i++ {
		MulCoeffsAndAddVec(p1.Coeffs[i][:r.N], p2.Coeffs[i][:r.N], p3.Coeffs[i][:r.N], r.Modulus[i], r.BredParams[i])
	}
}

// MulCoeffsAndAddNoMod multiplies p1 by p2 coefficient-wise with a Barrett
// modular reduction and adds the result to p3 without modular reduction.
func (r *Ring) MulCoeffsAndAddNoMod(p1, p2, p3 *Poly) {
	r.MulCoeffsAndAddNoModLvl(r.minLevelTernary(p1, p2, p3), p1, p2, p3)
}

// MulCoeffsAndAddNoModLvl multiplies p1 by p2 coefficient-wise with a Barrett
// modular reduction and adds the result to p3 without modular reduction.
func (r *Ring) MulCoeffsAndAddNoModLvl(level int, p1, p2, p3 *Poly) {
	for i := 0; i < level+1; i++ {
		MulCoeffsAndAddNoModVec(p1.Coeffs[i][:r.N], p2.Coeffs[i][:r.N], p3.Coeffs[i][:r.N], r.Modulus[i], r.BredParams[i])
	}
}

// MulCoeffsMontgomery multiplies p1 by p2 coefficient-wise with a
// Montgomery modular reduction and returns the result on p3.
func (r *Ring) MulCoeffsMontgomery(p1, p2, p3 *Poly) {
	r.MulCoeffsMontgomeryLvl(r.minLevelTernary(p1, p2, p3), p1, p2, p3)
}

// MulCoeffsMontgomeryLvl multiplies p1 by p2 coefficient-wise with a Montgomery
// modular reduction for the moduli from q_0 up to q_level and returns the result on p3.
func (r *Ring) MulCoeffsMontgomeryLvl(level int, p1, p2, p3 *Poly) {
	for i := 0; i < level+1; i++ {
		MulCoeffsMontgomeryVec(p1.Coeffs[i][:r.N], p2.Coeffs[i][:r.N], p3.Coeffs[i][:r.N], r.Modulus[i], r.MredParams[i])
	}
}

// MulCoeffsMontgomeryConstant multiplies p1 by p2 coefficient-wise with a
// constant-time Montgomery modular reduction and writes the result on p3.
func (r *Ring) MulCoeffsMontgomeryConstant(p1, p2, p3 *Poly) {
	r.MulCoeffsMontgomeryConstantLvl(r.minLevelTernary(p1, p2, p3), p1, p2, p3)
}

// MulCoeffsMontgomeryConstantLvl multiplies p1 by p2 coefficient-wise with a Montgomery
// modular reduction for the moduli from q_0 up to q_level and returns the result on p3.
func (r *Ring) MulCoeffsMontgomeryConstantLvl(level int, p1, p2, p3 *Poly) {
	for i := 0; i < level+1; i++ {
		MulCoeffsMontgomeryConstantVec(p1.Coeffs[i][:r.N], p2.Coeffs[i][:r.N], p3.Coeffs[i][:r.N], r.Modulus[i], r.MredParams[i])
	}
}

// MulCoeffsMontgomeryConstantAndNegLvl multiplies p1 by p2 coefficient-wise with a Montgomery
// modular reduction for the moduli from q_0 up to q_level and returns the negative result on p3.
func (r *Ring) MulCoeffsMontgomeryConstantAndNegLvl(level int, p1, p2, p3 *Poly) {
	for i := 0; i < level+1; i++ {
		MulCoeffsMontgomeryConstantAndNeg(p1.Coeffs[i][:r.N], p2.Coeffs[i][:r.N], p3.Coeffs[i][:r.N], r.Modulus[i], r.MredParams[i])
	}
}

// MulCoeffsMontgomeryAndAdd multiplies p1 by p2 coefficient-wise with a
// Montgomery modular reduction and adds the result to p3.
func (r *Ring) MulCoeffsMontgomeryAndAdd(p1, p2, p3 *Poly) {
	r.MulCoeffsMontgomeryAndAddLvl(r.minLevelTernary(p1, p2, p3), p1, p2, p3)
}

// MulCoeffsMontgomeryAndAddLvl multiplies p1 by p2 coefficient-wise with a Montgomery
// modular reduction for the moduli from q_0 up to q_level and adds the result to p3.
func (r *Ring) MulCoeffsMontgomeryAndAddLvl(level int, p1, p2, p3 *Poly) {
	for i := 0; i < level+1; i++ {
		MulCoeffsMontgomeryAndAddVec(p1.Coeffs[i][:r.N], p2.Coeffs[i][:r.N], p3.Coeffs[i][:r.N], r.Modulus[i], r.MredParams[i])
	}
}

// MulCoeffsMontgomeryAndAddNoMod multiplies p1 by p2 coefficient-wise with a
// Montgomery modular reduction and adds the result to p3 without modular reduction.
func (r *Ring) MulCoeffsMontgomeryAndAddNoMod(p1, p2, p3 *Poly) {
	r.MulCoeffsMontgomeryAndAddNoModLvl(r.minLevelTernary(p1, p2, p3), p1, p2, p3)
}

// MulCoeffsMontgomeryAndAddNoModLvl multiplies p1 by p2 coefficient-wise with a Montgomery modular
// reduction for the moduli from q_0 up to q_level and adds the result to p3 without modular reduction.
func (r *Ring) MulCoeffsMontgomeryAndAddNoModLvl(level int, p1, p2, p3 *Poly) {
	for i := 0; i < level+1; i++ {
		MulCoeffsMontgomeryAndAddNoModVec(p1.Coeffs[i][:r.N], p2.Coeffs[i][:r.N], p3.Coeffs[i][:r.N], r.Modulus[i], r.MredParams[i])
	}
}

// MulCoeffsMontgomeryConstantAndAddNoMod multiplies p1 by p2 coefficient-wise with a
// Montgomery modular reduction and adds the result to p3 without modular reduction.
// Return values in [0, 3q-1]
func (r *Ring) MulCoeffsMontgomeryConstantAndAddNoMod(p1, p2, p3 *Poly) {
	r.MulCoeffsMontgomeryConstantAndAddNoModLvl(r.minLevelTernary(p1, p2, p3), p1, p2, p3)
}

// MulCoeffsMontgomeryConstantAndAddNoModLvl multiplies p1 by p2 coefficient-wise with a constant-time Montgomery
// modular reduction for the moduli from q_0 up to q_level and adds the result to p3 without modular reduction.
// Return values in [0, 3q-1]
func (r *Ring) MulCoeffsMontgomeryConstantAndAddNoModLvl(level int, p1, p2, p3 *Poly) {
	for i := 0; i < level+1; i++ {
		MulCoeffsMontgomeryConstantAndAddNoModVec(p1.Coeffs[i][:r.N], p2.Coeffs[i][:r.N], p3.Coeffs[i][:r.N], r.Modulus[i], r.MredParams[i])
	}
}

// MulCoeffsMontgomeryAndSub multiplies p1 by p2 coefficient-wise with
// a Montgomery modular reduction and subtracts the result from p3.
func (r *Ring) MulCoeffsMontgomeryAndSub(p1, p2, p3 *Poly) {
	r.MulCoeffsMontgomeryAndSubLvl(r.minLevelTernary(p1, p2, p3), p1, p2, p3)
}

// MulCoeffsMontgomeryAndSubLvl multiplies p1 by p2 coefficient-wise with
// a Montgomery modular reduction and subtracts the result from p3.
func (r *Ring) MulCoeffsMontgomeryAndSubLvl(level int, p1, p2, p3 *Poly) {
	for i := 0; i < level+1; i++ {
		MulCoeffsMontgomeryAndSubVec(p1.Coeffs[i][:r.N], p2.Coeffs[i][:r.N], p3.Coeffs[i][:r.N], r.Modulus[i], r.MredParams[i])
	}
}

// MulCoeffsMontgomeryAndSubNoMod multiplies p1 by p2 coefficient-wise with a Montgomery
// modular reduction and subtracts the result from p3 without modular reduction.
func (r *Ring) MulCoeffsMontgomeryAndSubNoMod(p1, p2, p3 *Poly) {
	r.MulCoeffsMontgomeryAndSubNoModLvl(r.minLevelTernary(p1, p2, p3), p1, p2, p3)
}

// MulCoeffsMontgomeryAndSubNoModLvl multiplies p1 by p2 coefficient-wise with a Montgomery
// modular reduction and subtracts the result from p3 without modular reduction.
func (r *Ring) MulCoeffsMontgomeryAndSubNoModLvl(level int, p1, p2, p3 *Poly) {
	for i := 0; i < level+1; i++ {
		MulCoeffsMontgomeryAndSubNoMod(p1.Coeffs[i][:r.N], p2.Coeffs[i][:r.N], p3.Coeffs[i][:r.N], r.Modulus[i], r.MredParams[i])
	}
}

// MulCoeffsMontgomeryConstantAndSubNoModLvl multiplies p1 by p2 coefficient-wise with a Montgomery
// modular reduction and subtracts the result from p3 without modular reduction.
// Return values in [0, 3q-1]
func (r *Ring) MulCoeffsMontgomeryConstantAndSubNoModLvl(level int, p1, p2, p3 *Poly) {
	for i := 0; i < level+1; i++ {
		MulCoeffsMontgomeryConstantAndSubNoMod(p1.Coeffs[i][:r.N], p2.Coeffs[i][:r.N], p3.Coeffs[i][:r.N], r.Modulus[i], r.MredParams[i])
	}
}

// MulCoeffsConstant multiplies p1 by p2 coefficient-wise with a constant-time
// Barrett modular reduction and writes the result on p3.
func (r *Ring) MulCoeffsConstant(p1, p2, p3 *Poly) {
	r.MulCoeffsConstantLvl(r.minLevelTernary(p1, p2, p3), p1, p2, p3)
}

// MulCoeffsConstantLvl multiplies p1 by p2 coefficient-wise with a constant-time
// Barrett modular reduction and writes the result on p3.
func (r *Ring) MulCoeffsConstantLvl(level int, p1, p2, p3 *Poly) {
	for i := 0; i < level+1; i++ {
		MulCoeffsConstantVec(p1.Coeffs[i][:r.N], p2.Coeffs[i][:r.N], p3.Coeffs[i][:r.N], r.Modulus[i], r.BredParams[i])
	}
}

// AddScalar adds a scalar to each coefficient of p1 and writes the result on p2.
func (r *Ring) AddScalar(p1 *Poly, scalar uint64, p2 *Poly) {
	r.AddScalarLvl(r.minLevelBinary(p1, p2), p1, scalar, p2)
}

// AddScalarLvl adds a scalar to each coefficient of p1 and writes the result on p2.
func (r *Ring) AddScalarLvl(level int, p1 *Poly, scalar uint64, p2 *Poly) {
	for i := 0; i < level+1; i++ {
		AddScalarVec(p1.Coeffs[i][:r.N], p2.Coeffs[i][:r.N], scalar, r.Modulus[i])
	}
}

// AddScalarBigint adds a big.Int scalar to each coefficient of p1 and writes the result on p2.
func (r *Ring) AddScalarBigint(p1 *Poly, scalar *big.Int, p2 *Poly) {
	r.AddScalarBigintLvl(r.minLevelBinary(p1, p2), p1, scalar, p2)
}

// AddScalarBigintLvl adds a big.Int scalar to each coefficient of p1 and writes the result on p2.
func (r *Ring) AddScalarBigintLvl(level int, p1 *Poly, scalar *big.Int, p2 *Poly) {
	tmp := new(big.Int)
	for i := 0; i < level+1; i++ {
		AddScalarVec(p1.Coeffs[i][:r.N], p2.Coeffs[i][:r.N], tmp.Mod(scalar, NewUint(r.Modulus[i])).Uint64(), r.Modulus[i])
	}
}

// SubScalar subtracts a scalar from each coefficient of p1 and writes the result on p2.
func (r *Ring) SubScalar(p1 *Poly, scalar uint64, p2 *Poly) {
	r.SubScalarLvl(r.minLevelBinary(p1, p2), p1, scalar, p2)
}

// SubScalarLvl subtracts a scalar from each coefficient of p1 and writes the result on p2.
func (r *Ring) SubScalarLvl(level int, p1 *Poly, scalar uint64, p2 *Poly) {
	for i := 0; i < level+1; i++ {
		SubScalarVec(p1.Coeffs[i][:r.N], p2.Coeffs[i][:r.N], scalar, r.Modulus[i])
	}
}

// SubScalarBigint subtracts a big.Int scalar from each coefficient of p1 and writes the result on p2.
func (r *Ring) SubScalarBigint(p1 *Poly, scalar *big.Int, p2 *Poly) {
	r.SubScalarBigintLvl(r.minLevelBinary(p1, p2), p1, scalar, p2)
}

// SubScalarBigintLvl subtracts a big.Int scalar from each coefficient of p1 and writes the result on p2.
func (r *Ring) SubScalarBigintLvl(level int, p1 *Poly, scalar *big.Int, p2 *Poly) {
	tmp := new(big.Int)
	for i := 0; i < level+1; i++ {
		SubScalarVec(p1.Coeffs[i][:r.N], p2.Coeffs[i][:r.N], tmp.Mod(scalar, NewUint(r.Modulus[i])).Uint64(), r.Modulus[i])
	}
}

// MulScalar multiplies each coefficient of p1 by a scalar and writes the result on p2.
func (r *Ring) MulScalar(p1 *Poly, scalar uint64, p2 *Poly) {
	r.MulScalarLvl(r.minLevelBinary(p1, p2), p1, scalar, p2)
}

// MulScalarLvl multiplies each coefficient of p1 by a scalar for the moduli from q_0 up to q_level and writes the result on p2.
func (r *Ring) MulScalarLvl(level int, p1 *Poly, scalar uint64, p2 *Poly) {
	for i := 0; i < level+1; i++ {
		MulScalarMontgomeryVec(p1.Coeffs[i][:r.N], p2.Coeffs[i][:r.N], MForm(BRedAdd(scalar, r.Modulus[i], r.BredParams[i]), r.Modulus[i], r.BredParams[i]), r.Modulus[i], r.MredParams[i])
	}
}

// MulScalarAndAdd multiplies each coefficient of p1 by a scalar and adds the result on p2.
func (r *Ring) MulScalarAndAdd(p1 *Poly, scalar uint64, p2 *Poly) {
	r.MulScalarAndAddLvl(r.minLevelBinary(p1, p2), p1, scalar, p2)
}

// MulScalarAndAddLvl multiplies each coefficient of p1 by a scalar for the moduli from q_0 up to q_level and adds the result on p2.
func (r *Ring) MulScalarAndAddLvl(level int, p1 *Poly, scalar uint64, p2 *Poly) {
	for i := 0; i < level+1; i++ {
		MulScalarMontgomeryAndAddVec(p1.Coeffs[i][:r.N], p2.Coeffs[i][:r.N], MForm(BRedAdd(scalar, r.Modulus[i], r.BredParams[i]), r.Modulus[i], r.BredParams[i]), r.Modulus[i], r.MredParams[i])
	}
}

<<<<<<< HEAD
// MulScalarRNSScalar multiplies p with a scalar value expressed in the CRT decomposition.
// It asssumes the scalar decomposition to be in Montgomerry form.
func (r *Ring) MulScalarRNSScalar(p *Poly, scalar RNSScalar, pOut *Poly) {
	r.MulScalarRNSScalarLvl(r.minLevelBinary(p, pOut), p, scalar, pOut)
}

// MulScalarRNSScalarLvl multiplies p with a scalar value expressed in the CRT decomposition at a given level.
// It asssumes the scalar decomposition to be in Montgomerry form.
func (r *Ring) MulScalarRNSScalarLvl(level int, p *Poly, scalar RNSScalar, pOut *Poly) {
	for i := 0; i < level+1; i++ {
		Qi := r.Modulus[i]
		scalar := scalar[i]
		p1tmp, p2tmp := p.Coeffs[i], pOut.Coeffs[i]
		mredParams := r.MredParams[i]
		MulScalarMontgomeryVec(p1tmp, p2tmp, scalar, Qi, mredParams)
=======
// MulScalarAndSub multiplies each coefficient of p1 by a scalar and subtracts the result on p2.
func (r *Ring) MulScalarAndSub(p1 *Poly, scalar uint64, p2 *Poly) {
	r.MulScalarAndSubLvl(r.minLevelBinary(p1, p2), p1, scalar, p2)
}

// MulScalarAndSubLvl multiplies each coefficient of p1 by a scalar for the moduli from q_0 up to q_level and subtracts the result on p2.
func (r *Ring) MulScalarAndSubLvl(level int, p1 *Poly, scalar uint64, p2 *Poly) {
	for i := 0; i < level+1; i++ {
		MulScalarMontgomeryAndAddVec(p1.Coeffs[i][:r.N], p2.Coeffs[i][:r.N], MForm(r.Modulus[i]-BRedAdd(scalar, r.Modulus[i], r.BredParams[i]), r.Modulus[i], r.BredParams[i]), r.Modulus[i], r.MredParams[i])
>>>>>>> 1f3b8f77
	}
}

// MulScalarBigint multiplies each coefficient of p1 by a big.Int scalar and writes the result on p2.
func (r *Ring) MulScalarBigint(p1 *Poly, scalar *big.Int, p2 *Poly) {
	r.MulScalarBigintLvl(r.minLevelBinary(p1, p2), p1, scalar, p2)
}

// MulScalarBigintLvl multiplies each coefficient of p1 by a big.Int scalar
//for the moduli from q_0 up to q_level and writes the result on p2.
func (r *Ring) MulScalarBigintLvl(level int, p1 *Poly, scalar *big.Int, p2 *Poly) {
	scalarQi := new(big.Int)
	for i := 0; i < level+1; i++ {
		scalarQi.Mod(scalar, NewUint(r.Modulus[i]))
		MulScalarMontgomeryVec(p1.Coeffs[i][:r.N], p2.Coeffs[i][:r.N], MForm(BRedAdd(scalarQi.Uint64(), r.Modulus[i], r.BredParams[i]), r.Modulus[i], r.BredParams[i]), r.Modulus[i], r.MredParams[i])
	}
}

// Shift circulary shifts the coefficients of the polynomial p1 by n positions to the left and writes the result on p2.
func (r *Ring) Shift(p1 *Poly, n int, p2 *Poly) {
	mask := (1 << r.N) - 1
	for i := range r.Modulus {
		p2.Coeffs[i] = append(p1.Coeffs[i][(n&mask):], p1.Coeffs[i][:(n&mask)]...)
	}
}

// MForm switches p1 to the Montgomery domain and writes the result on p2.
func (r *Ring) MForm(p1, p2 *Poly) {
	r.MFormLvl(r.minLevelBinary(p1, p2), p1, p2)
}

// MFormLvl switches p1 to the Montgomery domain for the moduli from q_0 up to q_level and writes the result on p2.
func (r *Ring) MFormLvl(level int, p1, p2 *Poly) {
	for i := 0; i < level+1; i++ {
		MFormVec(p1.Coeffs[i][:r.N], p2.Coeffs[i][:r.N], r.Modulus[i], r.BredParams[i])
	}
}

// MFormConstantLvl switches p1 to the Montgomery domain for the moduli from q_0 up to q_level and writes the result on p2.
// Result is in the range [0, 2q-1]
func (r *Ring) MFormConstantLvl(level int, p1, p2 *Poly) {
	for i := 0; i < level+1; i++ {
		MFormConstantVec(p1.Coeffs[i][:r.N], p2.Coeffs[i][:r.N], r.Modulus[i], r.BredParams[i])
	}
}

// InvMForm switches back p1 from the Montgomery domain to the conventional domain and writes the result on p2.
func (r *Ring) InvMForm(p1, p2 *Poly) {
	r.InvMFormLvl(r.minLevelBinary(p1, p2), p1, p2)
}

// InvMFormLvl switches back p1 from the Montgomery domain to the conventional domain and writes the result on p2.
func (r *Ring) InvMFormLvl(level int, p1, p2 *Poly) {
	for i := 0; i < level+1; i++ {
		InvMFormVec(p1.Coeffs[i][:r.N], p2.Coeffs[i][:r.N], r.Modulus[i], r.MredParams[i])
	}
}

// MulByPow2New multiplies p1 by 2^pow2 and returns the result in a new polynomial p2.
func (r *Ring) MulByPow2New(p1 *Poly, pow2 int) (p2 *Poly) {
	p2 = r.NewPoly()
	r.MulByPow2(p1, pow2, p2)
	return
}

// MulByPow2 multiplies p1 by 2^pow2 and writes the result on p2.
func (r *Ring) MulByPow2(p1 *Poly, pow2 int, p2 *Poly) {
	r.MulByPow2Lvl(r.minLevelBinary(p1, p2), p1, pow2, p2)
}

// MulByPow2Lvl multiplies p1 by 2^pow2 for the moduli from q_0 up to q_level and writes the result on p2.
func (r *Ring) MulByPow2Lvl(level int, p1 *Poly, pow2 int, p2 *Poly) {
	r.MFormLvl(level, p1, p2)
	for i := 0; i < level+1; i++ {
		MulByPow2Vec(p1.Coeffs[i][:r.N], p2.Coeffs[i][:r.N], pow2, r.Modulus[i], r.MredParams[i])
	}
}

// MultByMonomialNew multiplies p1 by x^monomialDeg and writes the result on a new polynomial p2.
func (r *Ring) MultByMonomialNew(p1 *Poly, monomialDeg int) (p2 *Poly) {
	p2 = r.NewPoly()
	r.MultByMonomial(p1, monomialDeg, p2)
	return
}

// MultByMonomial multiplies p1 by x^monomialDeg and writes the result on p2.
func (r *Ring) MultByMonomial(p1 *Poly, monomialDeg int, p2 *Poly) {

	shift := monomialDeg % (r.N << 1)

	if shift == 0 {

		for i := range r.Modulus {
			p1tmp, p2tmp := p1.Coeffs[i][:r.N], p2.Coeffs[i][:r.N]
			for j := 0; j < r.N; j++ {
				p2tmp[j] = p1tmp[j]
			}
		}

	} else {

		tmpx := r.NewPoly()

		if shift < r.N {

			for i := range r.Modulus {
				p1tmp, tmpxT := p1.Coeffs[i][:r.N], tmpx.Coeffs[i]
				for j := 0; j < r.N; j++ {
					tmpxT[j] = p1tmp[j]
				}
			}

		} else {

			for i, qi := range r.Modulus {
				p1tmp, tmpxT := p1.Coeffs[i][:r.N], tmpx.Coeffs[i]
				for j := 0; j < r.N; j++ {
					tmpxT[j] = qi - p1tmp[j]
				}
			}
		}

		shift %= r.N

		for i, qi := range r.Modulus {
			p2tmp, tmpxT := p2.Coeffs[i][:r.N], tmpx.Coeffs[i]
			for j := 0; j < shift; j++ {
				p2tmp[j] = qi - tmpxT[r.N-shift+j]
			}
		}

		for i := range r.Modulus {
			p2tmp, tmpxT := p2.Coeffs[i][:r.N], tmpx.Coeffs[i]
			for j := shift; j < r.N; j++ {
				p2tmp[j] = tmpxT[j-shift]

			}
		}
	}
}

// MulByVectorMontgomery multiplies p1 by a vector of uint64 coefficients and writes the result on p2.
func (r *Ring) MulByVectorMontgomery(p1 *Poly, vector []uint64, p2 *Poly) {
	r.MulByVectorMontgomeryLvl(r.minLevelBinary(p1, p2), p1, vector, p2)
}

// MulByVectorMontgomeryLvl multiplies p1 by a vector of uint64 coefficients and writes the result on p2.
func (r *Ring) MulByVectorMontgomeryLvl(level int, p1 *Poly, vector []uint64, p2 *Poly) {
	for i := 0; i < level+1; i++ {
		MulCoeffsMontgomeryVec(p1.Coeffs[i][:r.N], vector, p2.Coeffs[i][:r.N], r.Modulus[i], r.MredParams[i])
	}
}

// MulByVectorMontgomeryAndAddNoMod multiplies p1 by a vector of uint64 coefficients and adds the result on p2 without modular reduction.
func (r *Ring) MulByVectorMontgomeryAndAddNoMod(p1 *Poly, vector []uint64, p2 *Poly) {
	r.MulByVectorMontgomeryAndAddNoModLvl(r.minLevelBinary(p1, p2), p1, vector, p2)
}

// MulByVectorMontgomeryAndAddNoModLvl multiplies p1 by a vector of uint64 coefficients and adds the result on p2 without modular reduction.
func (r *Ring) MulByVectorMontgomeryAndAddNoModLvl(level int, p1 *Poly, vector []uint64, p2 *Poly) {
	for i := 0; i < level+1; i++ {
		MulCoeffsMontgomeryAndAddNoModVec(p1.Coeffs[i][:r.N], vector, p2.Coeffs[i][:r.N], r.Modulus[i], r.MredParams[i])
	}
}

// MapSmallDimensionToLargerDimensionNTT maps Y = X^{N/n} -> X directly in the NTT domain
func MapSmallDimensionToLargerDimensionNTT(polSmall, polLarge *Poly) {
	gap := len(polLarge.Coeffs[0]) / len(polSmall.Coeffs[0])
	for j := range polSmall.Coeffs {
		tmp0 := polSmall.Coeffs[j]
		tmp1 := polLarge.Coeffs[j]
		for i := range polSmall.Coeffs[0] {
			coeff := tmp0[i]
			for w := 0; w < gap; w++ {
				tmp1[i*gap+w] = coeff
			}
		}
	}
}

// BitReverse applies a bit reverse permutation on the coefficients of p1 and writes the result on p2.
// In can safely be used for in-place permutation.
func (r *Ring) BitReverse(p1, p2 *Poly) {
	bitLenOfN := uint64(bits.Len64(uint64(r.N)) - 1)

	if p1 != p2 {
		for i := range r.Modulus {
			p1tmp, p2tmp := p1.Coeffs[i][:r.N], p2.Coeffs[i][:r.N]
			for j := 0; j < r.N; j++ {
				p2tmp[utils.BitReverse64(uint64(j), bitLenOfN)] = p1tmp[j]
			}
		}
	} else { // In place in case p1 = p2
		for x := range r.Modulus {
			p2tmp := p2.Coeffs[x]
			for i := 0; i < r.N; i++ {
				j := utils.BitReverse64(uint64(i), bitLenOfN)
				if i < int(j) {
					p2tmp[i], p2tmp[j] = p2tmp[j], p2tmp[i]
				}
			}
		}
	}
}<|MERGE_RESOLUTION|>--- conflicted
+++ resolved
@@ -369,7 +369,6 @@
 	}
 }
 
-<<<<<<< HEAD
 // MulScalarRNSScalar multiplies p with a scalar value expressed in the CRT decomposition.
 // It asssumes the scalar decomposition to be in Montgomerry form.
 func (r *Ring) MulScalarRNSScalar(p *Poly, scalar RNSScalar, pOut *Poly) {
@@ -385,7 +384,9 @@
 		p1tmp, p2tmp := p.Coeffs[i], pOut.Coeffs[i]
 		mredParams := r.MredParams[i]
 		MulScalarMontgomeryVec(p1tmp, p2tmp, scalar, Qi, mredParams)
-=======
+	}
+}
+
 // MulScalarAndSub multiplies each coefficient of p1 by a scalar and subtracts the result on p2.
 func (r *Ring) MulScalarAndSub(p1 *Poly, scalar uint64, p2 *Poly) {
 	r.MulScalarAndSubLvl(r.minLevelBinary(p1, p2), p1, scalar, p2)
@@ -395,7 +396,6 @@
 func (r *Ring) MulScalarAndSubLvl(level int, p1 *Poly, scalar uint64, p2 *Poly) {
 	for i := 0; i < level+1; i++ {
 		MulScalarMontgomeryAndAddVec(p1.Coeffs[i][:r.N], p2.Coeffs[i][:r.N], MForm(r.Modulus[i]-BRedAdd(scalar, r.Modulus[i], r.BredParams[i]), r.Modulus[i], r.BredParams[i]), r.Modulus[i], r.MredParams[i])
->>>>>>> 1f3b8f77
 	}
 }
 
