// Package ring implements RNS-accelerated modular arithmetic operations for polynomials, including:
// RNS basis extension; RNS rescaling; number theoretic transform (NTT); uniform, Gaussian and ternary sampling.
package ring

import (
	"bytes"
	"encoding/gob"
	"errors"
	"fmt"
	"math/big"
	"math/bits"

	"github.com/ldsec/lattigo/v2/utils"
)

// Ring is a structure that keeps all the variables required to operate on a polynomial represented in this ring.
type Ring struct {

	// Polynomial nb.Coefficients
	N uint64

	// Moduli
	Modulus []uint64

	// 2^bit_length(Qi) - 1
	Mask []uint64

	// Indicates whether NTT can be used with the current ring.
	allowsNTT bool

	// Product of the Moduli
	ModulusBigint *big.Int

	// Fast reduction parameters
	BredParams [][]uint64
	MredParams []uint64

	RescaleParams [][]uint64

	//NTT Parameters
	NthRoot    uint64
	PsiMont    []uint64 //NthRoot primitive root in Montgomery form
	PsiInvMont []uint64 //NthRoot inverse primitive root in Montgomery form

	NttPsi    [][]uint64 //powers of the inverse of the NthRoot primitive root in Montgomery form (in bit-reversed order)
	NttPsiInv [][]uint64 //powers of the inverse of the NthRoot primitive root in Montgomery form (in bit-reversed order)
	NttNInv   []uint64   //[(NthRoot/2)^-1] mod Qi in Montgomery form

	Murakami     [][]uint64
	MurakamiInv0 [][]uint64
	MurakamiInv1 [][]uint64
	MurakamiInv2 []uint64
	TwoInv       []uint64
}

<<<<<<< HEAD
// NewRing creates a new Ring with the given parameters. It checks that N is a power of 2 and that the moduli are NTT friendly.
// Instantiates the NTT params with a 2N-th primitive root of unity.
func NewRing(N uint64, Moduli []uint64) (r *Ring, err error) {
	r = new(Ring)
	r.setParameters(N, Moduli)
	return r, r.genNTTParams(N << 1)
}

// NewRingWithNthRoot creates a new Ring with the given parameters. It checks that N is a power of 2 and that the moduli are NTT friendly.
// Instantiates the NTT params with a NthRoot primitive root of unity.
func NewRingWithNthRoot(N, NthRoot uint64, Moduli []uint64) (r *Ring, err error) {
	r = new(Ring)
	r.setParameters(N, Moduli)
	return r, r.genNTTParams(NthRoot)
=======
// NewRing creates a new RNS Ring with degree N and coefficient moduli Moduli. N must be a power of two larger than 8. Moduli should be
// a non-empty []uint64 with distinct prime elements. For the Ring instance to support NTT operation, these elements must also be equal
// to 1 modulo 2*N. Non-nil r and error are returned in the case of non NTT-enabling parameters.
func NewRing(N uint64, Moduli []uint64) (r *Ring, err error) {
	r = new(Ring)
	err = r.setParameters(N, Moduli)
	if err != nil {
		return nil, err
	}
	return r, r.genNTTParams()
>>>>>>> 6202936e
}

// setParameters initializes a *Ring by setting the required precomputed values (except for the NTT-related values, which are set by the
// genNTTParams function).
func (r *Ring) setParameters(N uint64, Modulus []uint64) error {

	// Checks if N is a power of 2
	if (N < 8) || (N&(N-1)) != 0 && N != 0 {
		return errors.New("invalid ring degree (must be a power of 2 >= 8)")
	}

	if len(Modulus) == 0 {
		return errors.New("invalid modulus (must be a non-empty []uint64)")
	}

	for i, qi := range Modulus {
		if !IsPrime(qi) {
			return fmt.Errorf("invalid modulus (Modulus[%d] is not prime)", i)
		}
	}

	if !utils.AllDistinct(Modulus) {
		return errors.New("invalid modulus (moduli are not distinct)")
	}

	r.allowsNTT = false

	r.N = N

	r.Modulus = make([]uint64, len(Modulus))
	r.Mask = make([]uint64, len(Modulus))

	for i, qi := range Modulus {
		r.Modulus[i] = qi
		r.Mask[i] = (1 << uint64(bits.Len64(qi))) - 1
	}

	// Compute the bigQ
	r.ModulusBigint = NewInt(1)
	for _, qi := range r.Modulus {
		r.ModulusBigint.Mul(r.ModulusBigint, NewUint(qi))
	}

	// Compute the fast reduction parameters
	r.BredParams = make([][]uint64, len(r.Modulus))
	r.MredParams = make([]uint64, len(r.Modulus))

	for i, qi := range r.Modulus {

		// Compute the fast modular reduction parameters for the Ring
		r.BredParams[i] = BRedParams(qi)

		// If qi is not a power of 2, we can compute the MRedParams (otherwise, it
		// would return an error as there is no valid Montgomery form mod a power of 2)
		if (qi&(qi-1)) != 0 && qi != 0 {
			r.MredParams[i] = MRedParams(qi)
		}
	}
	return nil
}

// genNTTParams checks that N has been correctly initialized, and checks that each modulus is a prime congruent to 1 mod 2N (i.e. NTT-friendly).
// Then, it computes the variables required for the NTT. The purpose of ValidateParameters is to validate that the moduli allow the NTT, and to compute the
// NTT parameters.
func (r *Ring) genNTTParams(NthRoot uint64) error {

	if r.allowsNTT {
		return nil
	}

<<<<<<< HEAD
	r.NthRoot = NthRoot

	if r.N == 0 || r.Modulus == nil || NthRoot == 0 {
		panic("error : invalid r parameters (missing)")
=======
	if r.N == 0 || r.Modulus == nil {
		return errors.New("invalid r parameters (missing)")
>>>>>>> 6202936e
	}

	// Check if each qi is 1 mod 2n
	for _, qi := range r.Modulus {
<<<<<<< HEAD
		if IsPrime(qi) == false || qi&(NthRoot-1) != 1 {
=======
		if qi&((r.N<<1)-1) != 1 {
>>>>>>> 6202936e
			r.allowsNTT = false
			return errors.New("provided modulus does not allow NTT")
		}
	}

	r.RescaleParams = make([][]uint64, len(r.Modulus)-1, len(r.Modulus)-1)

	for j := len(r.Modulus) - 1; j > 0; j-- {

		r.RescaleParams[j-1] = make([]uint64, j)

		for i := 0; i < j; i++ {

			r.RescaleParams[j-1][i] = MForm(ModExp(r.Modulus[j], r.Modulus[i]-2, r.Modulus[i]), r.Modulus[i], r.BredParams[i])
		}
	}

	r.PsiMont = make([]uint64, len(r.Modulus))
	r.PsiInvMont = make([]uint64, len(r.Modulus))
	r.NttPsi = make([][]uint64, len(r.Modulus))
	r.NttPsiInv = make([][]uint64, len(r.Modulus))
	r.NttNInv = make([]uint64, len(r.Modulus))

	logNthRoot := uint64(bits.Len64(NthRoot>>1) - 1)

	for i, qi := range r.Modulus {

		// 2.1 Compute N^(-1) mod Q in Montgomery form
		r.NttNInv[i] = MForm(ModExp(NthRoot>>1, qi-2, qi), qi, r.BredParams[i])

		// 2.2 Compute Psi and PsiInv in Montgomery form
		r.NttPsi[i] = make([]uint64, NthRoot>>1)
		r.NttPsiInv[i] = make([]uint64, NthRoot>>1)

		// Finds a 2N-th primitive Root
		g := primitiveRoot(qi)

		power := (qi - 1) / NthRoot
		powerInv := (qi - 1) - power

		// Computes Psi and PsiInv in Montgomery form
		PsiMont := MForm(ModExp(g, power, qi), qi, r.BredParams[i])
		PsiInvMont := MForm(ModExp(g, powerInv, qi), qi, r.BredParams[i])

		r.PsiMont[i] = PsiMont
		r.PsiInvMont[i] = PsiInvMont

		r.NttPsi[i][0] = MForm(1, qi, r.BredParams[i])
		r.NttPsiInv[i][0] = MForm(1, qi, r.BredParams[i])

		// Compute nttPsi[j] = nttPsi[j-1]*Psi and nttPsiInv[j] = nttPsiInv[j-1]*PsiInv
		for j := uint64(1); j < NthRoot>>1; j++ {

			indexReversePrev := utils.BitReverse64(j-1, logNthRoot)
			indexReverseNext := utils.BitReverse64(j, logNthRoot)

			r.NttPsi[i][indexReverseNext] = MRed(r.NttPsi[i][indexReversePrev], PsiMont, qi, r.MredParams[i])
			r.NttPsiInv[i][indexReverseNext] = MRed(r.NttPsiInv[i][indexReversePrev], PsiInvMont, qi, r.MredParams[i])
		}
	}

	r.allowsNTT = true

	return nil
}

// Minimal required information to recover the full ring. Used to import and export the ring.
type ringParams struct {
	N       uint64
	NthRoot uint64
	Modulus []uint64
}

// MarshalBinary encodes the target ring on a slice of bytes.
func (r *Ring) MarshalBinary() ([]byte, error) {

	parameters := ringParams{r.N, r.NthRoot, r.Modulus}

	var buf bytes.Buffer
	enc := gob.NewEncoder(&buf)
	if err := enc.Encode(parameters); err != nil {
		return nil, err
	}
	return buf.Bytes(), nil
}

// UnmarshalBinary decodes a slice of bytes on the target Ring.
func (r *Ring) UnmarshalBinary(data []byte) error {

	parameters := ringParams{}

	reader := bytes.NewReader(data)
	dec := gob.NewDecoder(reader)
	if err := dec.Decode(&parameters); err != nil {
		return err
	}

	r.setParameters(parameters.N, parameters.Modulus)
	r.genNTTParams(parameters.NthRoot)

	return nil
}

// AllowsNTT returns true if the ring allows NTT, and false otherwise.
func (r *Ring) AllowsNTT() bool {
	return r.allowsNTT
}

// GetBredParams returns the Barret reduction parameters of the Ring.
func (r *Ring) GetBredParams() [][]uint64 {
	return r.BredParams
}

// GetMredParams returns the Montgomery reduction parameters of the Ring.
func (r *Ring) GetMredParams() []uint64 {
	return r.MredParams
}

// GetPsi returns the primitive root used to compute the NTT parameters of the Ring.
func (r *Ring) GetPsi() []uint64 {
	return r.PsiMont
}

// GetPsiInv returns the primitive root used to compute the InvNTT parameters of the Ring.
func (r *Ring) GetPsiInv() []uint64 {
	return r.PsiInvMont
}

// GetNttPsi returns the NTT parameters of the Ring.
func (r *Ring) GetNttPsi() [][]uint64 {
	return r.NttPsi
}

// GetNttPsiInv returns the InvNTT parameters of the Ring.
func (r *Ring) GetNttPsiInv() [][]uint64 {
	return r.NttPsiInv
}

// GetNttNInv returns 1/N mod each modulus.
func (r *Ring) GetNttNInv() []uint64 {
	return r.NttNInv
}

// NewPoly creates a new polynomial with all coefficients set to 0.
func (r *Ring) NewPoly() *Poly {
	p := new(Poly)

	p.Coeffs = make([][]uint64, len(r.Modulus))
	for i := 0; i < len(r.Modulus); i++ {
		p.Coeffs[i] = make([]uint64, r.N)
	}

	return p
}

// NewPolyLvl creates a new polynomial with all coefficients set to 0.
func (r *Ring) NewPolyLvl(level uint64) *Poly {
	p := new(Poly)

	p.Coeffs = make([][]uint64, level+1)
	for i := uint64(0); i < level+1; i++ {
		p.Coeffs[i] = make([]uint64, r.N)
	}

	return p
}

// SetCoefficientsInt64 sets the coefficients of p1 from an int64 array.
func (r *Ring) SetCoefficientsInt64(coeffs []int64, p1 *Poly) {
	for i, coeff := range coeffs {
		for j, Qi := range r.Modulus {
			p1.Coeffs[j][i] = CRed(uint64((coeff%int64(Qi) + int64(Qi))), Qi)
		}
	}
}

// SetCoefficientsUint64 sets the coefficients of p1 from an uint64 array.
func (r *Ring) SetCoefficientsUint64(coeffs []uint64, p1 *Poly) {
	for i, coeff := range coeffs {
		for j, Qi := range r.Modulus {
			p1.Coeffs[j][i] = coeff % Qi
		}
	}
}

// SetCoefficientsString parses an array of string as Int variables, and sets the
// coefficients of p1 with these Int variables.
func (r *Ring) SetCoefficientsString(coeffs []string, p1 *Poly) {
	QiBigint := new(big.Int)
	coeffTmp := new(big.Int)
	for i, Qi := range r.Modulus {
		QiBigint.SetUint64(Qi)
		for j, coeff := range coeffs {
			p1.Coeffs[i][j] = coeffTmp.Mod(NewIntFromString(coeff), QiBigint).Uint64()
		}
	}
}

// SetCoefficientsBigint sets the coefficients of p1 from an array of Int variables.
func (r *Ring) SetCoefficientsBigint(coeffs []*big.Int, p1 *Poly) {
	QiBigint := new(big.Int)
	coeffTmp := new(big.Int)
	for i, Qi := range r.Modulus {
		QiBigint.SetUint64(Qi)
		for j, coeff := range coeffs {
			p1.Coeffs[i][j] = coeffTmp.Mod(coeff, QiBigint).Uint64()

		}
	}
}

// SetCoefficientsBigintLvl sets the coefficients of p1 from an array of Int variables.
func (r *Ring) SetCoefficientsBigintLvl(level uint64, coeffs []*big.Int, p1 *Poly) {

	QiBigint := new(big.Int)
	coeffTmp := new(big.Int)
	for i := uint64(0); i < level+1; i++ {
		QiBigint.SetUint64(r.Modulus[i])
		for j, coeff := range coeffs {
			p1.Coeffs[i][j] = coeffTmp.Mod(coeff, QiBigint).Uint64()

		}
	}
}

// PolyToString reconstructs p1 and returns the result in an array of string.
func (r *Ring) PolyToString(p1 *Poly) []string {

	coeffsBigint := make([]*big.Int, r.N)
	r.PolyToBigint(p1, coeffsBigint)
	coeffsString := make([]string, len(coeffsBigint))

	for i := range coeffsBigint {
		coeffsString[i] = coeffsBigint[i].String()
	}

	return coeffsString
}

// PolyToBigint reconstructs p1 and returns the result in an array of Int.
func (r *Ring) PolyToBigint(p1 *Poly, coeffsBigint []*big.Int) {

	var qi, level uint64

	level = uint64(len(p1.Coeffs) - 1)

	crtReconstruction := make([]*big.Int, level+1)

	QiB := new(big.Int)
	tmp := new(big.Int)
	modulusBigint := NewUint(1)

	for i := uint64(0); i < level+1; i++ {

		qi = r.Modulus[i]
		QiB.SetUint64(qi)

		modulusBigint.Mul(modulusBigint, QiB)

		crtReconstruction[i] = new(big.Int)
		crtReconstruction[i].Quo(r.ModulusBigint, QiB)
		tmp.ModInverse(crtReconstruction[i], QiB)
		tmp.Mod(tmp, QiB)
		crtReconstruction[i].Mul(crtReconstruction[i], tmp)
	}

	for x := uint64(0); x < r.N; x++ {

		tmp.SetUint64(0)
		coeffsBigint[x] = new(big.Int)

		for i := uint64(0); i < level+1; i++ {
			coeffsBigint[x].Add(coeffsBigint[x], tmp.Mul(NewUint(p1.Coeffs[i][x]), crtReconstruction[i]))
		}

		coeffsBigint[x].Mod(coeffsBigint[x], modulusBigint)
	}
}

// PolyToBigintNoAlloc reconstructs p1 and returns the result in an pre-allocated array of Int.
func (r *Ring) PolyToBigintNoAlloc(p1 *Poly, coeffsBigint []*big.Int) {

	var qi, level uint64

	level = uint64(len(p1.Coeffs) - 1)

	crtReconstruction := make([]*big.Int, level+1)

	QiB := new(big.Int)
	tmp := new(big.Int)
	modulusBigint := NewUint(1)

	for i := uint64(0); i < level+1; i++ {

		qi = r.Modulus[i]
		QiB.SetUint64(qi)

		modulusBigint.Mul(modulusBigint, QiB)

		crtReconstruction[i] = new(big.Int)
		crtReconstruction[i].Quo(r.ModulusBigint, QiB)
		tmp.ModInverse(crtReconstruction[i], QiB)
		tmp.Mod(tmp, QiB)
		crtReconstruction[i].Mul(crtReconstruction[i], tmp)
	}

	for x := uint64(0); x < r.N; x++ {

		tmp.SetUint64(0)

		for i := uint64(0); i < level+1; i++ {
			coeffsBigint[x].Add(coeffsBigint[x], tmp.Mul(NewUint(p1.Coeffs[i][x]), crtReconstruction[i]))
		}

		coeffsBigint[x].Mod(coeffsBigint[x], modulusBigint)
	}
}

// Equal checks if p1 = p2 in the given Ring.
func (r *Ring) Equal(p1, p2 *Poly) bool {

	for i := 0; i < len(r.Modulus); i++ {
		if len(p1.Coeffs[i]) != len(p2.Coeffs[i]) {
			return false
		}
	}

	r.Reduce(p1, p1)
	r.Reduce(p2, p2)

	for i := 0; i < len(r.Modulus); i++ {
		for j := uint64(0); j < r.N; j++ {
			if p1.Coeffs[i][j] != p2.Coeffs[i][j] {
				return false
			}
		}
	}

	return true
}

// EqualLvl checks if p1 = p2 in the given Ring, up to a given level.
func (r *Ring) EqualLvl(level uint64, p1, p2 *Poly) bool {

	for i := uint64(0); i < level+1; i++ {
		if len(p1.Coeffs[i]) != len(p2.Coeffs[i]) {
			return false
		}
	}

	r.ReduceLvl(level, p1, p1)
	r.ReduceLvl(level, p2, p2)

	for i := uint64(0); i < level+1; i++ {
		for j := uint64(0); j < r.N; j++ {
			if p1.Coeffs[i][j] != p2.Coeffs[i][j] {
				return false
			}
		}
	}

	return true
}<|MERGE_RESOLUTION|>--- conflicted
+++ resolved
@@ -53,33 +53,25 @@
 	TwoInv       []uint64
 }
 
-<<<<<<< HEAD
-// NewRing creates a new Ring with the given parameters. It checks that N is a power of 2 and that the moduli are NTT friendly.
-// Instantiates the NTT params with a 2N-th primitive root of unity.
-func NewRing(N uint64, Moduli []uint64) (r *Ring, err error) {
-	r = new(Ring)
-	r.setParameters(N, Moduli)
-	return r, r.genNTTParams(N << 1)
-}
-
-// NewRingWithNthRoot creates a new Ring with the given parameters. It checks that N is a power of 2 and that the moduli are NTT friendly.
-// Instantiates the NTT params with a NthRoot primitive root of unity.
-func NewRingWithNthRoot(N, NthRoot uint64, Moduli []uint64) (r *Ring, err error) {
-	r = new(Ring)
-	r.setParameters(N, Moduli)
-	return r, r.genNTTParams(NthRoot)
-=======
 // NewRing creates a new RNS Ring with degree N and coefficient moduli Moduli. N must be a power of two larger than 8. Moduli should be
 // a non-empty []uint64 with distinct prime elements. For the Ring instance to support NTT operation, these elements must also be equal
 // to 1 modulo 2*N. Non-nil r and error are returned in the case of non NTT-enabling parameters.
 func NewRing(N uint64, Moduli []uint64) (r *Ring, err error) {
 	r = new(Ring)
-	err = r.setParameters(N, Moduli)
-	if err != nil {
+	if err = r.setParameters(N, Moduli); err != nil {
 		return nil, err
 	}
-	return r, r.genNTTParams()
->>>>>>> 6202936e
+	return r, r.genNTTParams(N << 1)
+}
+
+// NewRingWithNthRoot creates a new Ring with the given parameters. It checks that N is a power of 2 and that the moduli are NTT friendly.
+// Instantiates the NTT params with a NthRoot primitive root of unity.
+func NewRingWithNthRoot(N, NthRoot uint64, Moduli []uint64) (r *Ring, err error) {
+	r = new(Ring)
+	if err = r.setParameters(N, Moduli); err != nil {
+		return nil, err
+	}
+	return r, r.genNTTParams(NthRoot)
 }
 
 // setParameters initializes a *Ring by setting the required precomputed values (except for the NTT-related values, which are set by the
@@ -150,28 +142,23 @@
 		return nil
 	}
 
-<<<<<<< HEAD
-	r.NthRoot = NthRoot
+	if r.N == 0 || r.Modulus == nil {
+		return errors.New("invalid r parameters (missing)")
+	}
 
 	if r.N == 0 || r.Modulus == nil || NthRoot == 0 {
 		panic("error : invalid r parameters (missing)")
-=======
-	if r.N == 0 || r.Modulus == nil {
-		return errors.New("invalid r parameters (missing)")
->>>>>>> 6202936e
 	}
 
 	// Check if each qi is 1 mod 2n
 	for _, qi := range r.Modulus {
-<<<<<<< HEAD
 		if IsPrime(qi) == false || qi&(NthRoot-1) != 1 {
-=======
-		if qi&((r.N<<1)-1) != 1 {
->>>>>>> 6202936e
 			r.allowsNTT = false
 			return errors.New("provided modulus does not allow NTT")
 		}
 	}
+
+	r.NthRoot = NthRoot
 
 	r.RescaleParams = make([][]uint64, len(r.Modulus)-1, len(r.Modulus)-1)
 
