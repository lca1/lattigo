--- conflicted
+++ resolved
@@ -34,13 +34,8 @@
 		}
 
 		var testCtx *testContext
-<<<<<<< HEAD
 		if testCtx, err = gentestContext(params, parties); err != nil {
-			panic(err)
-=======
-		if testCtx, err = gentestContext(params); err != nil {
 			b.Fatal(err)
->>>>>>> 1f3b8f77
 		}
 
 		benchPublicKeyGen(testCtx, b)
