--- conflicted
+++ resolved
@@ -112,23 +112,15 @@
 	}
 }
 
-<<<<<<< HEAD
-func gentestContext(params bfv.Parameters, parties int) (testCtx *testContext, err error) {
-=======
-func gentestContext(params bfv.Parameters) (tc *testContext, err error) {
->>>>>>> 8df1d3be
+func gentestContext(params bfv.Parameters, parties int) (tc *testContext, err error) {
 
 	tc = new(testContext)
 
 	tc.params = params
 
-<<<<<<< HEAD
-	testCtx.NParties = parties
-
-	testCtx.n = params.N()
-=======
+	tc.NParties = parties
+
 	tc.n = params.N()
->>>>>>> 8df1d3be
 
 	tc.ringT = params.RingT()
 	tc.ringQ = params.RingQ()
@@ -174,11 +166,7 @@
 	sk0Shards := tc.sk0Shards
 	decryptorSk0 := tc.decryptorSk0
 
-<<<<<<< HEAD
-	t.Run(testString("PublicKeyGen", testCtx.NParties, testCtx.params), func(t *testing.T) {
-=======
-	t.Run(testString("PublicKeyGen", parties, tc.params), func(t *testing.T) {
->>>>>>> 8df1d3be
+	t.Run(testString("PublicKeyGen", tc.NParties, tc.params), func(t *testing.T) {
 
 		type Party struct {
 			*CKGProtocol
@@ -186,8 +174,8 @@
 			s1 *drlwe.CKGShare
 		}
 
-		ckgParties := make([]*Party, testCtx.NParties)
-		for i := 0; i < testCtx.NParties; i++ {
+		ckgParties := make([]*Party, tc.NParties)
+		for i := 0; i < tc.NParties; i++ {
 			p := new(Party)
 			p.CKGProtocol = NewCKGProtocol(tc.params)
 			p.s = sk0Shards[i]
@@ -227,11 +215,7 @@
 	encryptorPk0 := tc.encryptorPk0
 	decryptorSk0 := tc.decryptorSk0
 
-<<<<<<< HEAD
-	t.Run(testString("RelinKeyGen", testCtx.NParties, testCtx.params), func(t *testing.T) {
-=======
-	t.Run(testString("RelinKeyGen", parties, tc.params), func(t *testing.T) {
->>>>>>> 8df1d3be
+	t.Run(testString("RelinKeyGen", tc.NParties, tc.params), func(t *testing.T) {
 
 		type Party struct {
 			*RKGProtocol
@@ -241,7 +225,7 @@
 			share2 *drlwe.RKGShare
 		}
 
-		rkgParties := make([]*Party, testCtx.NParties)
+		rkgParties := make([]*Party, tc.NParties)
 
 		for i := range rkgParties {
 			p := new(Party)
@@ -303,11 +287,7 @@
 	encryptorPk0 := tc.encryptorPk0
 	decryptorSk1 := tc.decryptorSk1
 
-<<<<<<< HEAD
-	t.Run(testString("Keyswitching", testCtx.NParties, testCtx.params), func(t *testing.T) {
-=======
-	t.Run(testString("Keyswitching", parties, tc.params), func(t *testing.T) {
->>>>>>> 8df1d3be
+	t.Run(testString("Keyswitching", tc.NParties, tc.params), func(t *testing.T) {
 
 		coeffs, _, ciphertext := newTestVectors(tc, encryptorPk0, t)
 
@@ -318,8 +298,8 @@
 			share *drlwe.CKSShare
 		}
 
-		cksParties := make([]*Party, testCtx.NParties)
-		for i := 0; i < testCtx.NParties; i++ {
+		cksParties := make([]*Party, tc.NParties)
+		for i := 0; i < tc.NParties; i++ {
 			p := new(Party)
 			p.cks = NewCKSProtocol(tc.params, 6.36)
 			p.s0 = sk0Shards[i]
@@ -359,11 +339,7 @@
 	encryptorPk0 := tc.encryptorPk0
 	decryptorSk1 := tc.decryptorSk1
 
-<<<<<<< HEAD
-	t.Run(testString("PublicKeySwitching", testCtx.NParties, testCtx.params), func(t *testing.T) {
-=======
-	t.Run(testString("PublicKeySwitching", parties, tc.params), func(t *testing.T) {
->>>>>>> 8df1d3be
+	t.Run(testString("PublicKeySwitching", tc.NParties, tc.params), func(t *testing.T) {
 
 		type Party struct {
 			*PCKSProtocol
@@ -371,8 +347,8 @@
 			share *drlwe.PCKSShare
 		}
 
-		pcksParties := make([]*Party, testCtx.NParties)
-		for i := 0; i < testCtx.NParties; i++ {
+		pcksParties := make([]*Party, tc.NParties)
+		for i := 0; i < tc.NParties; i++ {
 			p := new(Party)
 			p.PCKSProtocol = NewPCKSProtocol(tc.params, 6.36)
 			p.s = sk0Shards[i]
@@ -407,11 +383,7 @@
 	decryptorSk0 := tc.decryptorSk0
 	sk0Shards := tc.sk0Shards
 
-<<<<<<< HEAD
-	t.Run(testString("RotKeyGenRotRows", testCtx.NParties, testCtx.params), func(t *testing.T) {
-=======
-	t.Run(testString("RotKeyGenRotRows", parties, tc.params), func(t *testing.T) {
->>>>>>> 8df1d3be
+	t.Run(testString("RotKeyGenRotRows", tc.NParties, tc.params), func(t *testing.T) {
 
 		type Party struct {
 			*RTGProtocol
@@ -419,8 +391,8 @@
 			share *drlwe.RTGShare
 		}
 
-		pcksParties := make([]*Party, testCtx.NParties)
-		for i := 0; i < testCtx.NParties; i++ {
+		pcksParties := make([]*Party, tc.NParties)
+		for i := 0; i < tc.NParties; i++ {
 			p := new(Party)
 			p.RTGProtocol = NewRotKGProtocol(tc.params)
 			p.s = sk0Shards[i]
@@ -463,11 +435,7 @@
 	decryptorSk0 := tc.decryptorSk0
 	sk0Shards := tc.sk0Shards
 
-<<<<<<< HEAD
-	t.Run(testString("RotKeyGenRotCols", testCtx.NParties, testCtx.params), func(t *testing.T) {
-=======
-	t.Run(testString("RotKeyGenRotCols", parties, tc.params), func(t *testing.T) {
->>>>>>> 8df1d3be
+	t.Run(testString("RotKeyGenRotCols", tc.NParties, tc.params), func(t *testing.T) {
 
 		type Party struct {
 			*RTGProtocol
@@ -475,8 +443,8 @@
 			share *drlwe.RTGShare
 		}
 
-		pcksParties := make([]*Party, testCtx.NParties)
-		for i := 0; i < testCtx.NParties; i++ {
+		pcksParties := make([]*Party, tc.NParties)
+		for i := 0; i < tc.NParties; i++ {
 			p := new(Party)
 			p.RTGProtocol = NewRotKGProtocol(tc.params)
 			p.s = sk0Shards[i]
@@ -529,13 +497,8 @@
 		secretShare *rlwe.AdditiveShare
 	}
 
-<<<<<<< HEAD
-	params := testCtx.params
-	P := make([]Party, testCtx.NParties)
-=======
 	params := tc.params
-	P := make([]Party, parties)
->>>>>>> 8df1d3be
+	P := make([]Party, tc.NParties)
 
 	for i := range P {
 		if i == 0 {
@@ -562,11 +525,7 @@
 
 	P[0].e2s.GetShare(P[0].secretShare, P[0].publicShare, ciphertext, P[0].secretShare)
 
-<<<<<<< HEAD
-	t.Run(testString("E2SProtocol", testCtx.NParties, testCtx.params), func(t *testing.T) {
-=======
-	t.Run(testString("E2SProtocol", parties, tc.params), func(t *testing.T) {
->>>>>>> 8df1d3be
+	t.Run(testString("E2SProtocol", tc.NParties, tc.params), func(t *testing.T) {
 
 		rec := rlwe.NewAdditiveShare(params.Parameters)
 		for _, p := range P {
@@ -583,12 +542,7 @@
 
 	crp := P[0].e2s.SampleCRP(params.MaxLevel(), tc.crs)
 
-	t.Run(testString("S2EProtocol", parties, tc.params), func(t *testing.T) {
-
-<<<<<<< HEAD
-	t.Run(testString("S2EProtocol", testCtx.NParties, testCtx.params), func(t *testing.T) {
-=======
->>>>>>> 8df1d3be
+	t.Run(testString("S2EProtocol", tc.NParties, tc.params), func(t *testing.T) {
 		for i, p := range P {
 			p.s2e.GenShare(p.sk, crp, p.secretShare, p.publicShare)
 			if i > 0 {
@@ -614,11 +568,7 @@
 
 	rlk := kgen.GenRelinearizationKey(tc.sk0, 2)
 
-<<<<<<< HEAD
-	t.Run(testString("Refresh", testCtx.NParties, testCtx.params), func(t *testing.T) {
-=======
-	t.Run(testString("Refresh", parties, tc.params), func(t *testing.T) {
->>>>>>> 8df1d3be
+	t.Run(testString("Refresh", tc.NParties, tc.params), func(t *testing.T) {
 
 		type Party struct {
 			*RefreshProtocol
@@ -627,8 +577,8 @@
 			ptShare *bfv.Plaintext
 		}
 
-		RefreshParties := make([]*Party, testCtx.NParties)
-		for i := 0; i < testCtx.NParties; i++ {
+		RefreshParties := make([]*Party, tc.NParties)
+		for i := 0; i < tc.NParties; i++ {
 			p := new(Party)
 			if i == 0 {
 				p.RefreshProtocol = NewRefreshProtocol(tc.params, 3.2)
@@ -719,11 +669,7 @@
 	encoder := tc.encoder
 	decryptorSk0 := tc.decryptorSk0
 
-<<<<<<< HEAD
-	t.Run(testString("RefreshAndPermutation", testCtx.NParties, testCtx.params), func(t *testing.T) {
-=======
-	t.Run(testString("RefreshAndPermutation", parties, tc.params), func(t *testing.T) {
->>>>>>> 8df1d3be
+	t.Run(testString("RefreshAndPermutation", tc.NParties, tc.params), func(t *testing.T) {
 
 		type Party struct {
 			*MaskedTransformProtocol
@@ -732,8 +678,8 @@
 			ptShare *bfv.Plaintext
 		}
 
-		RefreshParties := make([]*Party, testCtx.NParties)
-		for i := 0; i < testCtx.NParties; i++ {
+		RefreshParties := make([]*Party, tc.NParties)
+		for i := 0; i < tc.NParties; i++ {
 			p := new(Party)
 			if i == 0 {
 				p.MaskedTransformProtocol = NewMaskedTransformProtocol(tc.params, 3.2)
@@ -809,11 +755,7 @@
 	tc.uniformSampler.Read(ciphertext.Value[0])
 	tc.uniformSampler.Read(ciphertext.Value[1])
 
-<<<<<<< HEAD
-	t.Run(testString("MarshallingRefresh", testCtx.NParties, testCtx.params), func(t *testing.T) {
-=======
-	t.Run(testString("MarshallingRefresh", parties, tc.params), func(t *testing.T) {
->>>>>>> 8df1d3be
+	t.Run(testString("MarshallingRefresh", tc.NParties, tc.params), func(t *testing.T) {
 
 		// Testing refresh shares
 		refreshproto := NewRefreshProtocol(tc.params, 3.2)
@@ -848,12 +790,12 @@
 }
 
 //Tests if the shares generated by the thresholdizer yield a correct key switch.
-func testThreshold(testCtx *testContext, t *testing.T) {
-	sk0Shards := testCtx.sk0Shards
-
-	threshold := testCtx.NParties / 2
-
-	t.Run(testString("Threshold", testCtx.NParties, testCtx.params)+fmt.Sprintf("/threshold=%d", threshold), func(t *testing.T) {
+func testThreshold(tc *testContext, t *testing.T) {
+	sk0Shards := tc.sk0Shards
+
+	threshold := tc.NParties / 2
+
+	t.Run(testString("Threshold", tc.NParties, tc.params)+fmt.Sprintf("/threshold=%d", threshold), func(t *testing.T) {
 
 		type Party struct {
 			*drlwe.Thresholdizer
@@ -875,38 +817,38 @@
 			pcks := NewPCKSProtocol(params, 3.19)
 
 			for _, pi := range P {
-				pi.pcksShare = pcks.AllocateShare(params.MaxLevel())
+				pi.pcksShare = pcks.AllocateShare()
 			}
 
 			for _, pi := range P {
-				pcks.GenShare(pi.tsk, tpk, ct.Ciphertext, pi.pcksShare)
-			}
-
-			pcksCombined := pcks.AllocateShare(params.MaxLevel())
+				pcks.GenShare(pi.tsk, tpk, ct.Ciphertext.Value[1], pi.pcksShare)
+			}
+
+			pcksCombined := pcks.AllocateShare()
 			encOut = bfv.NewCiphertext(params, 1)
 			for _, pi := range P {
-				pcks.AggregateShares(pi.pcksShare, pcksCombined, pcksCombined)
-			}
-			pcks.KeySwitch(pcksCombined, ct.Ciphertext, encOut.Ciphertext)
+				pcks.AggregateShare(pi.pcksShare, pcksCombined, pcksCombined)
+			}
+			pcks.KeySwitch(ct, pcksCombined, encOut)
 
 			return
 
 		}
 
-		P := make([]*Party, testCtx.NParties)
-		for i := 0; i < testCtx.NParties; i++ {
+		P := make([]*Party, tc.NParties)
+		for i := 0; i < tc.NParties; i++ {
 			p := new(Party)
-			p.Thresholdizer = drlwe.NewThresholdizer(testCtx.params.Parameters)
-			p.Combiner = drlwe.NewCombiner(testCtx.params.Parameters, threshold)
-			p.CachedCombiner = drlwe.NewCachedCombiner(testCtx.params.Parameters, threshold)
+			p.Thresholdizer = drlwe.NewThresholdizer(tc.params.Parameters)
+			p.Combiner = drlwe.NewCombiner(tc.params.Parameters, threshold)
+			p.CachedCombiner = drlwe.NewCachedCombiner(tc.params.Parameters, threshold)
 			p.sk = sk0Shards[i]
-			p.tsk = bfv.NewSecretKey(testCtx.params)
+			p.tsk = bfv.NewSecretKey(tc.params)
 			p.tpk = drlwe.ShamirPublicKey(i + 1)
 			p.tsks = p.Thresholdizer.AllocateThresholdSecretShare()
 			P[i] = p
 		}
 
-		shares := make(map[*Party]map[*Party]*drlwe.ShamirSecretShare, testCtx.NParties)
+		shares := make(map[*Party]map[*Party]*drlwe.ShamirSecretShare, tc.NParties)
 		var err error
 		// Every party generates a share for every other party
 		for _, pi := range P {
@@ -947,8 +889,8 @@
 			pi.CachedCombiner.Precompute(activeShamirPks, pi.tpk)
 			pi.CachedCombiner.GenAdditiveShare(activeShamirPks, pi.tpk, pi.tsks, pi.tsk)
 			//the cached and non-cached combiners should yield the same results
-			require.True(t, testCtx.ringQ.Equal(tsk.Q, pi.tsk.Value.Q))
-			require.True(t, testCtx.ringP.Equal(tsk.P, pi.tsk.Value.P))
+			require.True(t, tc.ringQ.Equal(tsk.Q, pi.tsk.Value.Q))
+			require.True(t, tc.ringP.Equal(tsk.P, pi.tsk.Value.P))
 		}
 
 		//Clearing caches
@@ -956,11 +898,11 @@
 			pi.CachedCombiner.ClearCache()
 		}
 
-		coeffs, _, ciphertext := newTestVectors(testCtx, testCtx.encryptorPk0, t)
-
-		ciphertextSwitched := pcksPhase(testCtx.params, testCtx.pk1, ciphertext, activeParties)
-
-		verifyTestVectors(testCtx, testCtx.decryptorSk1, coeffs, ciphertextSwitched, t)
+		coeffs, _, ciphertext := newTestVectors(tc, tc.encryptorPk0, t)
+
+		ciphertextSwitched := pcksPhase(tc.params, tc.pk1, ciphertext, activeParties)
+
+		verifyTestVectors(tc, tc.decryptorSk1, coeffs, ciphertextSwitched, t)
 
 	})
 }